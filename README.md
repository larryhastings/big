![# big](https://raw.githubusercontent.com/larryhastings/big/master/resources/images/big.header.png)

##### Copyright 2022-2023 by Larry Hastings

[![# test badge](https://img.shields.io/github/actions/workflow/status/larryhastings/big/test.yml?branch=master&label=test)](https://github.com/larryhastings/big/actions/workflows/test.yml) [![# coverage badge](https://img.shields.io/github/actions/workflow/status/larryhastings/big/coverage.yml?branch=master&label=coverage)](https://github.com/larryhastings/big/actions/workflows/coverage.yml) [![# python versions badge](https://img.shields.io/pypi/pyversions/big.svg?logo=python&logoColor=FBE072)](https://pypi.org/project/big/)


**big** is a Python package of small functions and classes
that aren't big enough to get a package of their own.
It's zillions of useful little bits of
Python code I always want to have handy.

For years, I've copied-and-pasted all my little
helper functions between projects--we've all done it.
But now I've finally taken the time to consolidate all those
useful little functions into one *big* package--no more
copy-and-paste, I just install one package and I'm ready to go.
And, since it's a public package, you can use 'em too!

Not only that, but I've taken my time and re-thought and
retooled a lot of this code.  All the difficult-to-use,
overspecialized, cheap hacks I've lived with for years have
been upgraded with elegant, intuitive APIs and dazzling
functionality.
**big** is chock full of the sort of little functions and classes
we've all hacked together a million times--only with all the
API gotchas fixed, and thoroughly tested with 100% coverage.
It's the code you *would* have written... if only you had the time.
It's a real pleasure to use!

**big** requires Python 3.6 or newer.  Its only dependency
is `python-dateutil`, and that's optional.  

*Think big!*

## Why use big?

It's true that much of the code in **big** is short,
and one might reasonably have the reaction
"that's so short, it's easier to write it from scratch
every time I need it than remember where it is and how
to call it".  I still see value in these short functions
in **big** because:

1. everything in **big** is tested,
2. every interface in **big** has been thoughtfully
   considered and designed.

For example, consider
[`StateManager`.](#statemanagerstate--on_enteron_enter-on_exiton_exit-state_classnone)
If you remove the comments and documentation, it's actually pretty
short--easily less than a hundred lines.  I myself have written
state machines from scratch using a similar approach many times.
They're easy to write.  So why bother using `StateManager`?
Why not roll your own each time?

Because `StateManager` not only supports all the features you need--consider
[`accessor`](#accessorattributestate-state_managerstate_manager)
and
[`dispatch`](#dispatchstate_managerstate_manager--prefix-suffix)--its
API is carefully designed to help prevent bugs and logical errors.
In considering the predecessor of `StateManager` for inclusion in **big**,
I realized that if an "observer" initiated a state transition, it would produce
a blurry mess of observer callbacks and entered and exited states,
executed in a confusing order.  So `StateManager` in **big** simply
prevents you from executing state transitions in observers.


## Using big

To use **big**, just install the **big** package (and its dependencies)
from PyPI using your favorite Python package manager.

Once **big** is installed, you can simply import it.  However, the
top-level **big** package doesn't contain anything but a version number.
Internally **big** is broken up into submodules, aggregated together
loosely by problem domain, and you can selectively import just the
functions you want.  For example, if you only want to use the text functions,
just import the **text** submodule:

```Python
import big.text
```

If you'd prefer to import everything all at once, simply import the
**big.all** module.  This one module imports all the other modules,
and imports all their symbols too.  So, one convenient way to work
with **big** is this:

```Python
import big.all as big
```

That will make every symbol defined in **big** accessible from the `big`
object. For example, if you want to use
[`multisplit`,](#multisplits-separatorsnone--keepfalse-maxsplit-1-reversefalse-separatefalse-stripfalse)
you can access it with just `big.multisplit`.

You can also use **big.all** with `import *`:

```Python
from big.all import *
```

but that's up to you.

**big** is licensed using the
[MIT license.](https://opensource.org/licenses/MIT)
You're free to use it and even ship it in your own programs,
as long as you leave my copyright notice on the source code.

## The best of big

Although **big** is *crammed full* of fabulous code, a few of
its subsystems rise above the rest.  If you're curious what
**big** might do for you, here are the five things in **big**
I'm proudest of:

* [**The `multi-` family of string functions**](#The-multi--family-of-string-functions)
* [`big.state`](#bigstate)
* [**Bound inner classes**](#bound-inner-classes)
* [**Enhanced `TopologicalSorter`**](#enhanced-topologicalsorter)
* [**`lines` and lines modifier functions**](#lines-and-lines-modifier-functions)

And here are five little functions/classes I use all the time:

* [`gently_title`](#gently_titles--apostrophesnone-double_quotesnone)
* [`Log`](#log-clocknone)
* [`pushd`](#pushddirectory)
* [`re_partition`](#re_partitiontext-pattern-count1--flags0-reversefalse)
* [`touch`](#touchpath)


# Index

### Functions, classes, values, and modules

<dl><dd>

[`accessor(attribute='state', state_manager='state_manager')`](#accessorattributestate-state_managerstate_manager)

[`ascii_linebreaks`](#ascii_linebreaks)

[`ascii_linebreaks_without_crlf`](#ascii_linebreaks_without_crlf)

[`ascii_whitespace`](#ascii_whitespace)

[`ascii_whitespace_without_crlf`](#ascii_whitespace_without_crlf)

[`big.all`](#`bigall`)

[`big.boundinnerclass`](#`bigboundinnerclass`)

[`big.builtin`](#bigbuiltin)

[`big.file`](#bigfile)

[`big.graph`](#biggraph)

[`big.heap`](#bigheap)

[`big.itertools`](#bigitertools)

[`big.log`](#biglog)

[`big.scheduler`](#bigscheduler)

[`big.state`](#bigstate)

[`big.text`](#bigtext)

[`big.time`](#bigtime)

[`BoundInnerClass`](#boundinnerclasscls)

[`bytes_linebreaks`](#bytes_linebreaks)

[`bytes_linebreaks_without_crlf`](#bytes_linebreaks_without_crlf)

[`bytes_whitespace`](#bytes_whitespace)

[`bytes_whitespace_without_crlf`](#bytes_whitespace_without_crlf)

[`CycleError()`](#cycleerror)

[`datetime_ensure_timezone(d, timezone)`](#datetime_ensure_timezoned-timezone)

[`datetime_set_timezone(d, timezone)`](#datetime_set_timezoned-timezone)

[`default_clock()`](#default_clock)

[`Delimiter(open, close, *, backslash=False, nested=True)`](#delimiteropen-close--backslashfalse-nestedtrue)

[`dispatch(state_manager='state_manager', *, prefix='', suffix='')`](#dispatchstate_managerstate_manager--prefix-suffix)

[`encode_strings(o, *, encoding='ascii')`](#encode_stringso--encodingascii)

[`Event(scheduler, event, time, priority, sequence)`](#eventscheduler-event-time-priority-sequence)

[`Event.cancel()`](#eventcancel)

[`fgrep(path, text, *, encoding=None, enumerate=False, case_insensitive=False)`](#fgreppath-text--encodingnone-enumeratefalse-case_insensitivefalse)

[`file_mtime(path)`](#file_mtimepath)

[`file_mtime_ns(path)`](#file_mtime_nspath)

[`file_size(path)`](#file_sizepath)

[`gently_title(s, *, apostrophes=None, double_quotes=None)`](#gently_titles--apostrophesnone-double_quotesnone)

[`get_float(o, default=_sentinel)`](#get_floato-default_sentinel)

[`get_int(o, default=_sentinel)`](#get_into-default_sentinel)

[`get_int_or_float(o, default=_sentinel)`](#get_int_or_floato-default_sentinel)

[`grep(path, pattern, *, encoding=None, enumerate=False, flags=0)`](#greppath-pattern--encodingnone-enumeratefalse-flags0)

[`Heap(i=None)`](#heapinone)

[`Heap.append(o)`](#heapappendo)

[`Heap.clear()`](#heapclear)

[`Heap.copy()`](#heapcopy)

[`Heap.extend(i)`](#heapextendi)

[`Heap.remove(o)`](#heapremoveo)

[`Heap.popleft()`](#heappopleft)

[`Heap.append_and_popleft(o)`](#heapappend_and_poplefto)

[`Heap.popleft_and_append(o)`](#heappopleft_and_append0)

[`Heap.queue`](#heapqueue)

[`int_to_words(i, *, flowery=True, ordinal=False)`](#int_to_wordsi--flowerytrue-ordinalfalse)

[`linebreaks`](#linebreaks)

[`linebreaks_without_crlf`](#linebreaks_without_crlf)

[`lines(s, separators=None, *, line_number=1, column_number=1, tab_width=8, **kwargs)`](#liness-separatorsnone--line_number1-column_number1-tab_width8-kwargs)

[`lines_convert_tabs_to_spaces(li)`](#lines_convert_tabs_to_spacesli)

[`lines_filter_comment_lines(li, comment_separators)`](#lines_filter_comment_linesli-comment_separators)

[`lines_containing(li, s, *, invert=False)`](#lines_containingli-s--invertfalse)

[`lines_grep(li, pattern, *, invert=False, flags=0)`](#lines_grepli-pattern--invertfalse-flags0)

[`lines_rstrip(li)`](#lines_rstripli)

[`lines_sort(li, *, reverse=False)`](#lines_sortli--reversefalse)

[`lines_strip(li)`](#lines_stripli)

[`lines_strip_comments(li, comment_separators, *, quotes=('"', "'"), backslash='\\', rstrip=True, triple_quotes=True)`](#lines_strip_commentsli-comment_separators--quotes--backslash-rstriptrue-triple_quotestrue)

[`lines_strip_indent(li)`](#lines_strip_indentli)

[`Log(clock=None)`](#log-clocknone)

[`Log.enter(subsystem)`](#logentersubsystem)

[`Log.exit()`](#logexit)

[`Log.print(*, print=None, title="[event log]", headings=True, indent=2, seconds_width=2, fractional_width=9)`](#logprint-printnone-titleevent-log-headingstrue-indent2-seconds_width2-fractional_width9)

[`Log.reset()`](#logreset)

[`merge_columns(*columns, column_separator=" ", overflow_response=OverflowResponse.RAISE, overflow_before=0, overflow_after=0)`](#merge_columnscolumns-column_separator--overflow_responseoverflowresponseraise-overflow_before0-overflow_after0)

[`multipartition(s, separators, count=1, *, reverse=False, separate=True)`](#multipartitions-separators-count1--reverseFalse-separateTrue)

[`multisplit(s, separators, *, keep=False, maxsplit=-1, reverse=False, separate=False, strip=False)`](#multisplits-separatorsnone--keepfalse-maxsplit-1-reversefalse-separatefalse-stripfalse)

[`multistrip(s, separators, left=True, right=True)`](#multistrips-separators-leftTrue-rightTrue)

[`normalize_whitespace(s, separators=None, replacement=None)`](#normalize_whitespaces-separatorsNone-replacementnone)

[`parse_delimiters(s, delimiters=None)`](#parse_delimiterss-delimitersNone)

[`parse_timestamp_3339Z(s, *, timezone=None)`](#parse_timestamp_3339zs--timezonenone)

[`pure_virtual()`](#pure_virtual)

[`PushbackIterator(iterable=None)`](#pushbackiteratoriterablenone)

[`PushbackIterator.next(default=None)`](#pushbackiteratornextdefaultnone)

[`PushbackIterator.push(o)`](#pushbackiteratorpusho)

[`pushd(directory)`](#pushddirectory)

[`re_partition(text, pattern, count=1, *, flags=0, reverse=False)`](#re_partitiontext-pattern-count1--flags0-reversefalse)

[`re_rpartition(text, pattern, count=1, *, flags=0)`](#re_rpartitiontext-pattern-count1--flags0)

[`Regulator()`](#regulator)

[`Regulator.now()`](#regulatornow)

[`Regulator.sleep(t)`](#regulatorsleept)

[`Regulator.wake()`](#regulatorwake)

[Release history](#release-history)

[`reversed_re_finditer(pattern, string, flags=0)`](#reversed_re_finditerpattern-string-flags0)

[`safe_mkdir(path)`](#safe_mkdirpath)

[`safe_unlink(path)`](#safe_unlinkpath)

[`Scheduler(regulator=default_regulator)`](#schedulerregulatordefault_regulator)

[`Scheduler.schedule(o, time, *, absolute=False, priority=DEFAULT_PRIORITY)`](#schedulerscheduleo-time--absolutefalse-prioritydefault_priority)

[`Scheduler.cancel(event)`](#schedulercancelevent)

[`Scheduler.queue`](#schedulerqueue)

[`Scheduler.non_blocking()`](#schedulernon_blocking)

[`SingleThreadedRegulator()`](#singlethreadedregulator)

[`split_quoted_strings(s, quotes=('"', "'"), *, triple_quotes=True, backslash='\\')`](#split_quoted_stringss-quotes---triple_quotestrue-backslash)

[`split_text_with_code(s, *, tab_width=8, allow_code=True, code_indent=4, convert_tabs_to_spaces=True)`](#split_text_with_codes--tab_width8-allow_codetrue-code_indent4-convert_tabs_to_spacestrue)

[`State()`](#state)

[`StateManager(state, *, on_enter='on_enter', on_exit='on_exit', state_class=None)`](#statemanagerstate--on_enteron_enter-on_exiton_exit-state_classnone)

[`str_linebreaks`](#str_linebreaks)

[`str_linebreaks_without_crlf`](#str_linebreaks_without_crlf)

[`str_whitespace`](#str_whitespace)

[`str_whitespace_without_crlf`](#str_whitespace_without_crlf)

[`timestamp_3339Z(t=None, want_microseconds=None)`](#timestamp_3339ztnone-want_microsecondsnone)

[`timestamp_human(t=None, want_microseconds=None)`](#timestamp_humantnone-want_microsecondsnone)

[`ThreadSafeRegulator()`](#threadsaferegulator)

[`TopologicalSorter(graph=None)`](#topologicalsortergraphnone)

[`TopologicalSorter.copy()`](#topologicalsortercopy)

[`TopologicalSorter.cycle()`](#topologicalsortercycle)

[`TopologicalSorter.print()`](#topologicalsorterprintprintprint)

[`TopologicalSorter.remove(node)`](#topologicalsorterremovenode)

[`TopologicalSorter.reset()`](#topologicalsorterreset)

[`TopologicalSorter.View`](#topologicalsorterview-1)

[`TopologicalSorter.view()`](#topologicalsorterview)

[`TopologicalSorter.View.close()`](#topologicalsorterviewclose)

[`TopologicalSorter.View.copy()`](#topologicalsorterviewcopy)

[`TopologicalSorter.View.done(*nodes)`](#topologicalsorterviewdonenodes)

[`TopologicalSorter.View.print(print=print)`](#topologicalsorterviewprintprintprint)

[`TopologicalSorter.View.ready()`](#topologicalsorterviewready)

[`TopologicalSorter.View.reset()`](#topologicalsorterviewreset)

[`touch(path)`](#touchpath)

[`TransitionError`](#transitionerror)

[`translate_filename_to_exfat(s)`](#translate_filename_to_exfats)

[`translate_filename_to_unix(s)`](#translate_filename_to_unixs)

[`try_float(o)`](#try_floato)

[`try_int(o)`](#try_into)

[`UnboundInnerClass`](#unboundinnerclasscls)

[`unicode_linebreaks`](#unicode_linebreaks)

[`unicode_linebreaks_without_crlf`](#unicode_linebreaks_without_crlf)

[`unicode_whitespace`](#unicode_whitespace)

[`unicode_whitespace_without_crlf`](#unicode_whitespace_without_crlf)

[`whitespace`](#whitespace)

[`whitespace_without_crlf`](#whitespace_without_crlf)

[`wrap_words(words, margin=79, *, two_spaces=True)`](#wrap_wordswords-margin79--two_spacestrue)

</dd></dl>

### Topic deep-dives

<dl><dd>

[**The `multi-` family of string functions**](#The-multi--family-of-string-functions)

[**Whitespace and line-breaking characters in Python and big**](#whitespace-and-line-breaking-characters-in-python-and-big)

[**`lines` and lines modifier functions**](#lines-and-lines-modifier-functions)

[**Word wrapping and formatting**](#word-wrapping-and-formatting)

[**Bound inner classes**](#bound-inner-classes)

[**Enhanced `TopologicalSorter`**](#enhanced-topologicalsorter)

</dd></dl>


# API Reference, By Module


## `big.all`

This submodule doesn't define any of its own symbols.  Instead, it
imports every other submodule in **big**, and uses `import *` to
import every symbol from every other submodule, too.  Every
public symbol in **big** is available in `big.all`.


## `big.boundinnerclass`

Class decorators that implement bound inner classes.  See the
[**Bound inner classes**](#bound-inner-classes)
deep-dive for more information.

#### `BoundInnerClass(cls)`

<dl><dd>

Class decorator for an inner class.  When accessing the inner class
through an instance of the outer class, "binds" the inner class to
the instance.  This changes the signature of the inner class's `__init__`
from
```Python
def __init__(self, *args, **kwargs):`
```
to
```Python
def __init__(self, outer, *args, **kwargs):
```
where `outer` is the instance of the outer class.

Compare this to functions:

* If you put a *function* inside a class,
  and access it through an instance *I* of that class,
  the *function* becomes a *method.*  When you call
  the *method,* *I* is automatically passed in as the
  first argument.
* If you put a *class* inside a class,
  and access it through an instance of that class,
  the *class* becomes a *bound inner class.*  When
  you call the *bound inner class,* *I* is automatically
  passed in as the second argument to `__init__`,
  after `self`.

Note that this has an implication for all subclasses.
If class ***B*** is decorated with `BoundInnerClass`,
and class ***S*** is a subclass of ***B***, such that
`issubclass(`***S***`, `***B***`)`,
class ***S*** *must* be decorated with either
`BoundInnerClass` or `UnboundInnerClass`.
</dd></dl>

#### `UnboundInnerClass(cls)`

<dl><dd>

Class decorator for an inner class that prevents binding
the inner class to an instance of the outer class.

If class ***B*** is decorated with `BoundInnerClass`,
and class ***S*** is a subclass of ***B***, such that
`issubclass(`***S***`, `***B***`)` returns `True`,
class ***S*** *must* be decorated with either
`BoundInnerClass` or `UnboundInnerClass`.
</dd></dl>


## `big.builtin`

Functions for working with builtins.  (Named `builtin` to avoid a
name collision with the `builtins` module.)

In general, the idea with these functions is a principle I first
read about in either
[Code Complete](http://aroma.vn/web/wp-content/uploads/2016/11/code-complete-2nd-edition-v413hav.pdf)
or
[Writing Solid Code:](http://cs.brown.edu/courses/cs190/2008/documents/restricted/Writing%20Solid%20Code.pdf)

> *Don't associate with losers.*

The intent here is, try to design APIs where it's impossible to call them
the wrong way.  Restrict the inputs to your functions to values you can
always handle, and you won't ever have to return an error.

The functions in this sub-module are designed to always work.  None of
them should ever raise an exception--no matter *what* nonsense you pass in.
(But don't take that as a challenge!)

#### `get_float(o, default=_sentinel)`

<dl><dd>

Returns `float(o)`, unless that conversion fails,
in which case returns the default value.  If
you don't pass in an explicit default value,
the default value is `o`.
</dd></dl>

#### `get_int(o, default=_sentinel)`

<dl><dd>

Returns `int(o)`, unless that conversion fails,
in which case returns the default value.  If
you don't pass in an explicit default value,
the default value is `o`.
</dd></dl>

#### `get_int_or_float(o, default=_sentinel)`

<dl><dd>

Converts `o` into a number, preferring an int to a float.

If `o` is already an int or float, returns `o` unchanged.  Otherwise,
tries `int(o)`.  If that conversion succeeds, returns the result.
Otherwise, tries `float(o)`.  If that conversion succeeds, returns
the result.  Otherwise returns the default value.  If you don't
pass in an explicit default value, the default value is `o`.
</dd></dl>

#### `pure_virtual()`

<dl><dd>

A decorator for class methods.  When you have a method in
a base class that's "pure virtual"--that must not be called,
but must be overridden in child classes--decorate it with
`@pure_virtual()`.  Calling that method will throw a
`NotImplementedError`.

Note that the body of any function decorated with
`@pure_virtual()` is ignored.  By convention the body
of these methods should contain only a single ellipsis,
literally like this:

```Python
class BaseClass:
    @big.pure_virtual()
    def on_reset(self):
        ...
```
</dd></dl>

#### `try_float(o)`

<dl><dd>

Returns `True` if `o` can be converted into a `float`,
and `False` if it can't.
</dd></dl>

#### `try_int(o)`

<dl><dd>

Returns `True` if `o` can be converted into an `int`,
and `False` if it can't.
</dd></dl>



## `big.file`

Functions for working with files, directories, and I/O.

#### `fgrep(path, text, *, encoding=None, enumerate=False, case_insensitive=False)`

<dl><dd>

Find the lines of a file that match some text, like the UNIX `fgrep` utility
program.

`path` should be an object representing a path to an existing file, one of:

* a string,
* a bytes object, or
* a `pathlib.Path` object.

`text` should be either string or bytes.

`encoding` is used as the file encoding when opening the file.

* If `text` is a str, the file is opened in text mode.
* If `text` is a bytes object, the file is opened in binary mode.
  `encoding` must be `None` when the file is opened in binary mode.

If `case_insensitive` is true, perform the search in a case-insensitive
manner.

Returns a list of lines in the file containing `text`.  The lines are either
strings or bytes objects, depending on the type of `pattern`.  The lines
have their newlines stripped but preserve all other whitespace.

If `enumerate` is true, returns a list of tuples of (line_number, line).
The first line of the file is line number 1.

For simplicity of implementation, the entire file is read in to memory
at one time.  If `case_insensitive` is true, `fgrep` also makes a lowercased
copy.
</dd></dl>

#### `file_mtime(path)`

<dl><dd>

Returns the modification time of `path`, in seconds since the epoch.
Note that seconds is a float, indicating the sub-second with some
precision.
</dd></dl>

#### `file_mtime_ns(path)`

<dl><dd>

Returns the modification time of `path`, in nanoseconds since the epoch.
</dd></dl>

#### `file_size(path)`

<dl><dd>

Returns the size of the file at `path`, as an integer representing the
number of bytes.
</dd></dl>

#### `grep(path, pattern, *, encoding=None, enumerate=False, flags=0)`

<dl><dd>

Look for matches to a regular expression pattern in the lines of a file,
similarly to the UNIX `grep` utility program.

`path` should be an object representing a path to an existing file, one of:

* a string,
* a bytes object, or
* a `pathlib.Path` object.

`pattern` should be an object containing a regular expression, one of:

* a string,
* a bytes object, or
* an `re.Pattern`, initialized with either `str` or `bytes`.

`encoding` is used as the file encoding when opening the file.

If `pattern` uses a `str`, the file is opened in text mode.
If `pattern` uses a bytes object, the file is opened in binary mode.
`encoding` must be `None` when the file is opened in binary mode.

`flags` is passed in as the `flags` argument to `re.compile` if `pattern`
is a string or bytes.  (It's ignored if `pattern` is an `re.Pattern` object.)

Returns a list of lines in the file matching the pattern.  The lines
are either strings or bytes objects, depending on the type of `text`.
The lines have their newlines stripped but preserve all other whitespace.

If `enumerate` is true, returns a list of tuples of `(line_number, line)`.
The first line of the file is line number 1.

For simplicity of implementation, the entire file is read in to memory
at one time.

Tip: to perform a case-insensitive pattern match, pass in the
`re.IGNORECASE` flag into flags for this function (if pattern is a string
or bytes) or when creating your regular expression object (if pattern is
an `re.Pattern` object.

(In older versions of Python, `re.Pattern` was a private type called
`re._pattern_type`.)
</dd></dl>

#### `pushd(directory)`

<dl><dd>

A context manager that temporarily changes the directory.
Example:

```Python
with big.pushd('x'):
    pass
````

This would change into the `'x'` subdirectory before
executing the nested block, then change back to
the original directory after the nested block.

You can change directories in the nested block;
this won't affect pushd restoring the original current
working directory upon exiting the nested block.

You can safely nest `with pushd` blocks.
</dd></dl>

#### `safe_mkdir(path)`

<dl><dd>

Ensures that a directory exists at `path`.
If this function returns and doesn't raise,
it guarantees that a directory exists at `path`.

If a directory already exists at `path`,
`safe_mkdir` does nothing.

If a file exists at `path`, `safe_mkdir`
unlinks `path` then creates the directory.

If the parent directory doesn't exist,
`safe_mkdir` creates that directory,
then creates `path`.

This function can still fail:

* `path` could be on a read-only filesystem.
* You might lack the permissions to create `path`.
* You could ask to create the directory `x/y`
   and `x` is a file (not a directory).

</dd></dl>

#### `safe_unlink(path)`

<dl><dd>

Unlinks `path`, if `path` exists and is a file.
</dd></dl>

#### `touch(path)`

<dl><dd>

Ensures that `path` exists, and its modification time is the current time.

If `path` does not exist, creates an empty file.

If `path` exists, updates its modification time to the current time.
</dd></dl>

#### `translate_filename_to_exfat(s)`

<dl><dd>

Ensures that all characters in s are legal for a FAT filesystem.

Returns a copy of `s` where every character not allowed in a FAT
filesystem filename has been replaced with a character (or characters)
that are permitted.
</dd></dl>

#### `translate_filename_to_unix(s)`

<dl><dd>

Ensures that all characters in s are legal for a UNIX filesystem.

Returns a copy of `s` where every character not allowed in a UNIX
filesystem filename has been replaced with a character (or characters)
that are permitted.
</dd></dl>


## `big.graph`

A drop-in replacement for Python's
[`graphlib.TopologicalSorter`](https://docs.python.org/3/library/graphlib.html#graphlib.TopologicalSorter)
with an enhanced API.  This version of `TopologicalSorter` allows modifying the
graph at any time, and supports multiple simultaneous *views,* allowing
iteration over the graph more than once.

See the [**Enhanced `TopologicalSorter`**](#enhanced-topologicalsorter) deep-dive for more information.

#### `CycleError()`

<dl><dd>

Exception thrown by `TopologicalSorter` when it detects a cycle.
</dd></dl>

#### `TopologicalSorter(graph=None)`

<dl><dd>

An object representing a directed graph of nodes.  See Python's
[`graphlib.TopologicalSorter`](https://docs.python.org/3/library/graphlib.html#graphlib.TopologicalSorter)
for concepts and the basic API.
</dd></dl>

New methods on `TopologicalSorter`:

#### `TopologicalSorter.copy()`

<dl><dd>

Returns a shallow copy of the graph.  The copy also duplicates
the state of `get_ready` and `done`.
</dd></dl>

#### `TopologicalSorter.cycle()`

<dl><dd>

Checks the graph for cycles.  If no cycles exist, returns None.
If at least one cycle exists, returns a tuple containing nodes
that constitute a cycle.
</dd></dl>

#### `TopologicalSorter.print(print=print)`

<dl><dd>

Prints the internal state of the graph.  Used for debugging.

`print` is the function used for printing;
it should behave identically to the builtin `print` function.
</dd></dl>

#### `TopologicalSorter.remove(node)`

<dl><dd>

Removes `node` from the graph.

If any node `P` depends on a node `N`, and `N` is removed,
this dependency is also removed, but `P` is not
removed from the graph.

Note that, while `remove()` works, it's slow. (It's O(N).)
`TopologicalSorter` is optimized for fast adds and fast views.
</dd></dl>

#### `TopologicalSorter.reset()`

<dl><dd>

Resets `get_ready` and `done` to their initial state.
</dd></dl>

#### `TopologicalSorter.view()`

<dl><dd>

Returns a new `View` object on this graph.
</dd></dl>

#### `TopologicalSorter.View`

<dl><dd>

A view on a `TopologicalSorter` graph object.
Allows iterating over the nodes of the graph
in dependency order.
</dd></dl>

Methods on a `View` object:

#### `TopologicalSorter.View.__bool__()`

<dl><dd>

Returns `True` if more work can be done in the
view--if there are nodes waiting to be yielded by
`get_ready`, or waiting to be returned by `done`.

Aliased to `TopologicalSorter.is_active` for compatibility
with graphlib.
</dd></dl>

#### `TopologicalSorter.View.close()`

<dl><dd>

Closes the view.  A closed view can no longer be used.
</dd></dl>

#### `TopologicalSorter.View.copy()`

<dl><dd>

Returns a shallow copy of the view, duplicating its current state.
</dd></dl>

#### `TopologicalSorter.View.done(*nodes)`

<dl><dd>

Marks nodes returned by `ready` as "done",
possibly allowing additional nodes to be available
from `ready`.
</dd></dl>

#### `TopologicalSorter.View.print(print=print)`

<dl><dd>

Prints the internal state of the view, and its graph.
Used for debugging.

`print` is the function used for printing;
it should behave identically to the builtin `print` function.
</dd></dl>

#### `TopologicalSorter.View.ready()`

<dl><dd>

Returns a tuple of "ready" nodes--nodes with no
predecessors, or nodes whose predecessors have all
been marked "done".

Aliased to `TopologicalSorter.get_ready` for
compatibility with `graphlib`.
</dd></dl>

#### `TopologicalSorter.View.reset()`

<dl><dd>

Resets the view to its initial state,
forgetting all "ready" and "done" state.
</dd></dl>


## `big.heap`

Functions for working with heap objects.
Well, just one heap object really.

#### `Heap(i=None)`

<dl><dd>

An object-oriented wrapper around the `heapq` library, designed to be
easy to use--and easy to remember how to use.  The `heapq` library
implements a [binary heap](https://en.wikipedia.org/wiki/Binary_heap),
a data structure used for sorting;
you add objects to the heap, and you can then remove
objects in sorted order.  Heaps are useful because they have are efficient
both in space and in time; they're also inflexible, in that iterating over
the sorted items is destructive.

The `Heap` API in **big** mimics the `list` and `collections.deque` objects;
this way, all you need to remember is "it works kinda like a `list` object".
You `append` new items to the heap, then `popleft` them off in sorted order.

By default `Heap` creates an empty heap.  If you pass in an iterable `i`
to the constructor, this is equivalent to calling the `extend(i)` on the
freshly-constructed `Heap`.

In addition to the below methods, `Heap` objects support iteration,
`len`, the `in` operator, and use as a boolean expression.  You can
also index or slice into a `Heap` object, which behaves as if the
heap is a list of objects in sorted order.  Getting the first item
(`Heap[0]`, aka *peek*) is cheap, the other operations can get very
expensive.
</dd></dl>


Methods on a `Heap` object:

#### `Heap.append(o)`

<dl><dd>

Adds object `o` to the heap.
</dd></dl>

#### `Heap.clear()`

<dl><dd>

Removes all objects from the heap, resetting it to empty.
</dd></dl>

#### `Heap.copy()`

<dl><dd>

Returns a shallow copy of the heap.
Only duplicates the heap data structures itself;
does not duplicate the objects *in* the heap.
</dd></dl>

#### `Heap.extend(i)`

<dl><dd>

Adds all the objects from the iterable `i` to the heap.
</dd></dl>

#### `Heap.remove(o)`

<dl><dd>

If object `o` is in the heap, removes it.  If `o` is not
in the heap, raises `ValueError`.
</dd></dl>

#### `Heap.popleft()`

<dl><dd>

If the heap is not empty, returns the first item in the
heap in sorted order.  If the heap is empty, raises `IndexError`.
</dd></dl>

#### `Heap.append_and_popleft(o)`

<dl><dd>

Equivalent to calling `Heap.append(o)` immediately followed
by `Heap.popleft()`.  If `o` is smaller than any other object
in the heap at the time it's added, this will return `o`.
</dd></dl>

#### `Heap.popleft_and_append(o)`

<dl><dd>

Equivalent to calling `Heap.popleft()` immediately followed
by `Heap.append(o)`.  This method will *never* return `o`,
unless `o` was already in the heap before the method was called.
</dd></dl>

#### `Heap.queue`

<dl><dd>

Not a method, a property.  Returns a copy of the contents
of the heap, in sorted order.
</dd></dl>


## `big.itertools`

Functions and classes for working with iteration.
Only one entry so far.

#### `PushbackIterator(iterable=None)`

<dl><dd>

Wraps any iterator, allowing you to push items back on the iterator.
This allows you to "peek" at the next item (or items); you can get the
next item, examine it, and then push it back.  If any objects have
been pushed onto the iterator, they are yielded first, before attempting
to yield from the wrapped iterator.

The constructor accepts one argument, an `iterable`, with a default of `None`.
If `iterable` is `None`, the `PushbackIterator` is created in an exhausted state.

When the wrapped `iterable` is exhausted (or if you passed in `None`
to the constructor) you can still call the `push` method to add items,
at which point the `PushBackIterator` can be iterated over again.

In addition to the following methods, `PushbackIterator` supports
the iterator protocol and testing for truth.  A `PushbackIterator`
is true if iterating over it will yield at least one value.
</dd></dl>

#### `PushbackIterator.next(default=None)`

<dl><dd>

Equivalent to `next(PushbackIterator)`, but won't raise `StopIteration`.
If the iterator is exhausted, returns the `default` argument.
</dd></dl>

#### `PushbackIterator.push(o)`

<dl><dd>

Pushes a value into the iterator's internal stack.
When a `PushbackIterator` is iterated over, and there are
any pushed values, the top value on the stack will be popped
and yielded.  `PushbackIterator` only yields from the
iterator it wraps when this internal stack is empty.
</dd></dl>


## `big.log`

A simple and lightweight logging class, useful for performance analysis.
Not intended as a full-fledged logging facility like Python's
[`logging`](https://docs.python.org/3/library/logging.html) module.

#### `default_clock()`

<dl><dd>

The default clock function used by the [`Log`](#log-clocknone) class.
This function returns elapsed time in nanoseconds,
expressed as an integer.

In Python 3.7+, this is
[`time.monotonic_ns`](https://docs.python.org/3/library/time.html#time.monotonic_ns);
in Python 3.6 this is
a custom function that calls
[`time.perf_counter`](https://docs.python.org/3/library/time.html#time.perf_counter),
then converts that time to an integer number of nanoseconds.
</dd></dl>

#### `Log(*, clock=None)`

<dl><dd>

A simple and lightweight logging class, useful for performance analysis.
Not intended as a full-fledged logging facility like Python's
[`logging`](https://docs.python.org/3/library/logging.html) module.

Allows nesting, which is literally just a presentation thing.

The `clock` named parameter specifies the function the `Log` object
should call to get the time.  This function should return an `int`,
representing elapsed time in nanoseconds.

To use: first, create your `Log` object.

```Python
log = Log()
```

Then log events by calling your `Log` object, passing in
a string describing the event.

```Python
log('text')
```

Enter a nested subsystem containing events with `log.enter`:

```Python
log.enter('subsystem')
```

Then later exit that subsystem with `log.exit`:

```Python
log.exit()
```

And finally print the log:

```Python
log.print()
```

You can also iterate over the log events using `iter(log)`.
This yields 4-tuples:

```
    (start_time, elapsed_time, event, depth)
```

`start_time` and `elapsed_time` are times, expressed as
an integer number of nanoseconds.  The first event
is at `start_time` 0, and all subsequent start times are
relative to that time.

`event` is the event string you
passed in to `log()` (or `"<subsystem> start"` or
`"<subsystem> end"`).

`depth` is an integer indicating how many subsystems
the event is nested in; larger numbers indicate deeper nesting.
</dd></dl>


#### `Log.enter(subsystem)`

<dl><dd>

Notifies the log that you've entered a subsystem.
The `subsystem` parameter should be a string describing the subsystem.

This is really just a presentation
thing; all subsequent logged entries will be indented
until you make the corresponding `log.exit()` call.

You may nest subsystems as deeply as you like.
</dd></dl>

#### `Log.exit()`

<dl><dd>

Exits a logged subsystem.  See [`Log.enter.`](#logentersubsystem)
</dd></dl>

#### `Log.print(*, print=None, title="[event log]", headings=True, indent=2, seconds_width=2, fractional_width=9)`

<dl><dd>

Prints the log.

Keyword-only parameters:

`print` specifies the print function to use, default is `builtins.print`.

`title` specifies the title to print at the beginning.
Default is `"[event log]"`.  To suppress, pass in `None`.

`headings` is a boolean; if `True` (the default),
prints column headings for the log.

`indent` is the number of spaces to indent in front of log entries,
and also how many spaces to indent each time we enter a subsystem.

`seconds_width` is how wide to make the seconds column, default 2.

`fractional_width` is how wide to make the fractional column, default 9.
</dd></dl>

#### `Log.reset()`

<dl><dd>

Resets the log to its initial state.
</dd></dl>

## `big.scheduler`

A replacement for Python's `sched.scheduler` object,
adding full threading support and a modern Python interface.

Python's `sched.scheduler` object was added way back in 1991,
and it was full of clever ideas.  It abstracted away the
concept of time from its interface, allowing it to be adapted
to new schemes of measuring time--including mock time, making
testing easy and repeatable.  Very nice!

Unfortunately, `sched.scheduler` predates multithreading
becoming common, much less multicore computers.  It certainly
predates threading support in Python.  And its API isn't
flexible enough to correctly handle some common scenarios in
multithreaded programs:

* If one thread is blocking on `sched.scheduler.run`,
  and the next scheduled event will occur at time **T**,
  and a second thread schedules a new event which
  occurs at a time < **T**, `sched.scheduler.run` won't
  return any events to the first thread until time **T**.
* If one thread is blocking on `sched.scheduler.run`,
  and the next scheduled event will occur at time **T**,
  and a second thread cancels all events,
  `sched.scheduler.run` won't exit until time **T**.

Also, `sched.scheduler` is thirty years behind the times in
Python API design--its design predates many common modern
Python conventions.  Its events are callbacks, which it
calls directly.  `Scheduler` fixes this: *its* events are
*objects,* and you iterate over the `Scheduler` object to
see events as they occur.

`Scheduler` also benefits from thirty years of experience
with `sched.scheduler`.  In particular, **big** reimplements the
relevant parts of the `sched.scheduler` test suite, ensuring
`Scheduler` will never trip over the problems discovered
by `sched.scheduler` over its lifetime.

#### `Event(scheduler, event, time, priority, sequence)`

<dl><dd>

An object representing a scheduled event in a `Scheduler`.
You shouldn't need to create them manually; `Event` objects
are created automatically when you add events to a `Scheduler`.

Supports one method:
</dd></dl>

#### `Event.cancel()`

<dl><dd>

Cancels this event.  If this event has already been canceled,
raises `ValueError`.
</dd></dl>

#### `Regulator()`

<dl><dd>

An abstract base class for `Scheduler` regulators.

A "regulator" handles all the details about time
for a `Scheduler`.  `Scheduler` objects don't actually
understand time; it's all abstracted away by the
`Regulator`.

You can implement your own `Regulator` and use it
with `Scheduler`.  Your `Regulator` subclass needs to
implement a minimum of three methods: `now`,
`sleep`, and `wake`.  It must also provide an
attribute called 'lock'.  The lock must implement
the context manager protocol, and should ensure thread
safety for the `Regulator`.  (`Scheduler` will only
request the `Regulator`'s lock if it's not already
holding it.  Put another way, the `Regulator` doesn't
need to be a "reentrant" or "recursive" lock.)

Normally a `Regulator` represents time using
a floating-point number, representing a fractional
number of seconds since some epoch.  But this
isn't strictly necessary.  Any Python object that
fulfills these requirements will work:

* The time class must implement `__le__`, `__eq__`, `__add__`,
  and `__sub__`, and these operations must be consistent in the
  same way they are for number objects.
* If `a` and `b` are instances of the time class,
  and `a.__le__(b)` is true, then `a` must either be
  an earlier time, or a smaller interval of time.
* The time class must also implement rich comparison
  with numbers (integers and floats), and `0` must
  represent both the earliest time and a zero-length
  interval of time.

</dd></dl>


#### `Regulator.now()`

<dl><dd>

Returns the current time in local units.
Must be monotonically increasing; for any
two calls to now during the course of the
program, the later call must *never*
have a lower value than the earlier call.

A `Scheduler` will only call this method while
holding this regulator's lock.
</dd></dl>

#### `Regulator.sleep(t)`

<dl><dd>

Sleeps for some amount of time, in local units.
Must support an interval of `0`, which should
represent not sleeping.  (Though it's preferable
that an interval of `0` yields the rest of the
current thread's remaining time slice back to
the operating system.)

If `wake` is called on this `Regulator` object while a
different thread has called this function to sleep,
`sleep` must abandon the rest of the sleep interval
and return immediately.

A `Scheduler` will only call this method while
*not* holding this regulator's lock.
</dd></dl>

#### `Regulator.wake()`

<dl><dd>

Aborts all current calls to `sleep` on this
`Regulator`, across all threads.

A `Scheduler` will only call this method while
holding this regulator's lock.
</dd></dl>

#### `Scheduler(regulator=default_regulator)`

<dl><dd>

Implements a scheduler.  The only argument is the
"regulator" object to use; the regulator abstracts away all
time-related details for the scheduler.  By default `Scheduler`
uses an instance of `SingleThreadedRegulator`,
which is not thread-safe.

(If you need the scheduler to be thread-safe, pass in an
instance of a thread-safe `Regulator` class like
`ThreadSafeRegulator`.)

In addition to the below methods, `Scheduler` objects support
being evaluated in a boolean context (they are true if they
contain any events), and they support being iterated over.
Iterating over a `Scheduler` object blocks until the next
event comes due, at which point the `Scheduler` yields that
event.  An empty `Scheduler` that is iterated over raises
`StopIteration`.  You can reuse `Scheduler` objects, iterating
over them until empty, then adding more objects and iterating
over them again.
</dd></dl>

#### `Scheduler.schedule(o, time, *, absolute=False, priority=DEFAULT_PRIORITY)`

<dl><dd>

Schedules an object `o` to be yielded as an event by this `schedule` object
at some time in the future.

By default the `time` value is a relative time value,
and is added to the current time; using a `time` value of 0
should schedule this event to be yielded immediately.

If `absolute` is true, `time` is regarded as an absolute time value.

If multiple events are scheduled for the same time, they will
be yielded by order of `priority`.  Lowever values of
`priority` represent higher priorities.  The default value
is `Scheduler.DEFAULT_PRIORITY`, which is 100.  If two events
are scheduled for the same time, and have the same priority,
`Scheduler` will yield the events in the order they were added.

Returns an `Event` object, which can be used to cancel the event.
</dd></dl>

#### `Scheduler.cancel(event)`

<dl><dd>

Cancels a scheduled event.  `event` must be an object
returned by this `Scheduler` object.  If `event` is not
currently scheduled in this `Scheduler` object,
raises `ValueError`.
</dd></dl>

#### `Scheduler.queue`

<dl><dd>

A list of the currently scheduled `Event` objects,
in the order they will be yielded.
</dd></dl>

#### `Scheduler.non_blocking()`

<dl><dd>

Returns an iterator for the events in the
`Scheduler` that only yields the events that
are currently due.  Never blocks; if the next
event is not due yet, raises `StopIteration`.
</dd></dl>

### `SingleThreadedRegulator()`

<dl><dd>

An implementation of `Regulator` designed for
use in single-threaded programs.  It doesn't support
multiple threads, and in particular is not thread-safe.
But it's much higher performance
than thread-safe `Regulator` implementations.

This `Regulator` isn't guaranteed to be safe
for use while in a signal-handler callback.
</dd></dl>

### `ThreadSafeRegulator()`

<dl><dd>

A thread-safe implementation of `Regulator`
designed for use in multithreaded programs.

This `Regulator` isn't guaranteed to be safe
for use while in a signal-handler callback.
</dd></dl>


## `big.state`

Library code for working with simple state machines.

There are lots of popular Python libraries for implementing
state machines.  But they all seem to be designed for
*large-scale* state machines.  These libraries are
sophisticated and data-driven, with expansive APIs.
And, as a rule, they require the state to be
a passive object (e.g. an `Enum`), and require you to explicitly
describe every possible state transition.

This approach is great for massive, super-complex state
machines--you need the features of a sophisticated library
to manage all that complexity.  It also enables clever
features like automatically generating diagrams of your
state machine, which is great!

But most of the time this level of sophistication is
unnecessary.  There are lots of use cases for small scale,
*simple* state machines, where this data-driven approach
and expansive, complex API only gets in the way.  I prefer
writing my state machines with active objects--where states
are implemented as classes, events are implemented as method
calls on those classes, and you transition to a new state by
simply overwriting a `state` attribute with a different state
instance.

`big.state` makes this style of state machine easy.  It has
a deliberately minimal, simple interface--the constructor for
the main `StateManager` class only has four parameters,
and it only exposes three attributes.  The module also has
two decorators to make your life easier.  And that's it!
But even this small API surface area makes it effortless to
write large scale state machines.

(But you can also write tiny data-driven state machines too.
Although `big.state` makes state machines with active states
easy to write, it's agnostic about how you actually implement
your state machine.  `big.state` makes it easy to write any
kind of state machine you like!)

`big.state` provides features like:

* method calls that get called when entering and exiting a state,
* "observers", callables that get called each time you transition
  to a new state, and
* safety mechanisms to catch bugs and prevent design mistakes.


#### Recommended best practices

The main class in `big.state` is `StateManager`.  This class
maintains the current "state" of your state machine, and
manages transitions to new states.  The constructor takes
one required parameter, the initial state.

Here are my recommendations for best practices when working
with `StateManager` for medium-sized and larger state machines:

* Your state machine should be implemented as a *class.*
    * You should store `StateManager` as an attribute of that class,
      preferably called `state_manager`.  (Your state machine
      should have a "has-a" relationship with `StateManager`,
      not an "is-a" relationship where it inherits from `StateManager`.)
    * You should decorate your state machine class with the
      [`accessor`](accessorattributestate-state_managerstate_manager)
      decorator--this will save you a lot of boilerplate.
      If your state machine is stored in `o`, decorating with
      `accessor` lets you can access the current state using
      `o.state` instead of `o.state_manager.state`.
* Every state should be implemented as a *class.*
    * You should have a base class for your state classes,
      containing whatever functionality they have in common.
    * You're encouraged to define these state classes *inside*
      your state machine class, and use
      [`BoundInnerClass`](#boundinnerclasscls)
      so they automatically get references to the state machine
      they're a part of.
* Events should be *method calls* made on your state machine object.
    * Your state base class should have a method for every
      event, decorated with [`pure_virtual'](pure_virtual).
    * As a rule, events should be dispatched from the state machine
      to a method call on the current state with the same name.
    * If all the code to handle a particular event lives in the
      states, use the
      [`dispatch`](#dispatchstate_managerstate_manager--prefix-suffix)
      decorator to save you more boilerplate when calling the event
      method.  Similarly to
      [`accessor`,](accessorattributestate-state_managerstate_manager)
      this creates a new method for you that calls the equivalent
      method on the current state, passing in all the arguments
      it received.

#### Example code

Here's a simple example demonstrating all this functionality.
It's a state machine with two states, `On` and `Off`, and
one event method `toggle`.  Calling `toggle` transitions
the state machine from the `Off` state to the `On` state,
and vice-versa.

```Python
from big.all import accessor, BoundInnerClass, dispatch, pure_virtual, StateManager

@accessor()
class StateMachine:
    def __init__(self):
        self.state_manager = StateManager(self.Off())

    @dispatch()
    def toggle(self):
        ...

    @BoundInnerClass
    class State:
        def __init__(self, state_machine):
            self.state_machine = state_machine

        def __repr__(self):
            return f"<{type(self).__name__}>"

        @pure_virtual()
        def toggle(self):
            ...

    @BoundInnerClass
    class Off(State.cls):
        def on_enter(self):
            print("off!")

        def toggle(self):
            sm = self.state_machine
            sm.state = sm.On() # sm.state is the accessor

    @BoundInnerClass
    class On(State.cls):
        def on_enter(self):
            print("on!")

        def toggle(self):
            sm = self.state_machine
            sm.state = sm.Off()

sm = StateMachine()
print(sm.state)
for _ in range(3):
    sm.toggle()
    print(sm.state)
```

This code demonstrates both 
[`accessor`](accessorattributestate-state_managerstate_manager)
and
[`dispatch`.](#dispatchstate_managerstate_manager--prefix-suffix)
`accessor` lets us reference the current state with `sm.state`
instead of `sm.state_manager.state`, and `dispatch` lets us call
`sm.toggle()` instead of `sm.state_manager.state.toggle()`.

For a more complete example of working with `StateManager`,
see the `test_vending_machine` test code in `tests/test_state.py`
in the **big** source tree.

#### `accessor(attribute='state', state_manager='state_manager')`

<dl><dd>

Class decorator.  Adds a convenient state accessor attribute to your class.

When you have a state machine class containing a
[`StateManager`](#statemanagerstate--on_enteron_enter-on_exiton_exit-state_classnone)
object, it can be wordy and inconvenient to access the state through
the state machine attribute:

```Python
    class StateMachine:
        def __init__(self):
            self.state_manager = StateManager(self.InitialState)
        ...
    sm = StateMachine()
    # vvvvvvvvvvvvvvvvvvvv that's a lot!
    sm.state_manager.state = NextState()
```

The `accessor` class decorator creates a property for you--a
shortcut that directly accesses the `state` attribute of
your state manager.  Just decorate your state machine class
with `@accessor()`:

```Python
    @accessor()
    class StateMachine:
        def __init__(self):
            self.state_manager = StateManager(self.InitialState)
        ...
    sm = StateMachine()
    # vvvvvv that's a lot shorter!
    sm.state = NextState()
```

The `state` attribute evaluates to the same value:

```Python
    sm.state == sm.state_manager.state
```

And setting it sets the state on your `StateManager` instance.
These two statements now do the same thing:

```Python
    sm.state_manager.state = new_state
    sm.state = new_state
```

By default, this decorator assumes your `StateManager` instance
is in the `state_manager` attribute, and you want to name the new
accessor attribute `state`.  You can override these defaults;
the decorator's first parameter, `attribute`, should be the string used
for the new accessor attribute, and the second parameter,
`state_manager`, should be the name of the attribute where your
`StateManager` instance is stored.

For example, if your state manager is stored in an attribute called `sm`,
and you want the short-cut to be called `st`, you'd decorate your
state machine class with

```Python
@accessor(attribute='st', state_manager='sm')
```
</dd></dl>


#### `dispatch(state_manager='state_manager', *, prefix='', suffix='')`

<dl><dd>

Decorator for state machine event methods,
dispatching the event from the state machine object
to its current state.

`dispatch` helps with the following scenario:

* You have your own state machine class which contains
  a `StateManager` object.
* You want your state machine class to have methods
  representing events.
* Rather than handle those events in your state machine
  object itself, you want to dispatch them to the current
  state.

Simply create a method in your state machine class
with the correct name and parameters but a no-op body,
and decorate it with `@dispatch`.  The `dispatch`
decorator will rewrite your method so it calls the
equivalent method on the current state, passing through
all the arguments.

For example, instead of writing this:

```Python
    class StateMachine:
        def __init__(self):
            self.state_manager = StateManager(self.InitialState)

        def on_sunrise(self, time, *, verbose=False):
            return self.state_manager.state.on_sunrise(time, verbose=verbose)
```

you can literally write this, which does the same thing:

```Python
    class StateMachine:
        def __init__(self):
            self.state_manager = StateManager(self.InitialState)

        @dispatch()
        def on_sunrise(self, time, *, verbose=False):
            ...
```

Here, the `on_sunrise` function you wrote is actually thrown away.
(That's why the body is simply one `"..."` statement.)  Your function
is replaced with a function that gets the `state_manager` attribute
from `self`, then gets the `state` attribute from that `StateManager`
instance, then calls a method with the same name as the decorated
function, passing in using `*args` and `**kwargs`.

Note that, as a stylistic convention, you're encouraged to literally
use a single ellipsis as the body of these functions, as in the
example above.  This is a visual cue to readers that the body of the
function doesn't matter.  (In fact, the original `on_sunrise` method
above is thrown away inside the decorator, and replaced with a customized
method dispatch function.)

The `state_manager` argument to the decorator should be the name of
the attribute where the `StateManager` instance is stored in `self`.
The default is `'state_manager'`, but you can specify a different
string if you've stored your `StateManager` in another attribute.
For example, if your state manager is in the attribute `smedley`,
you'd decorate with:

```Python
    @dispatch('smedley')
```

The `prefix` and `suffix` arguments are strings added to the
beginning and end of the method call we call on the current state.
For example, if you want the method you call to have an active verb
form (e.g. `reset`), but you want it to directly call an event
handler that starts with `on_` by convention (e.g. `on_reset`),
you could do this:

```Python
    @dispatch(prefix='on_')
    def reset(self):
        ...
```

This is equivalent to:

```Python
    def reset(self):
        return self.state_manager.state.on_reset()
```

If you have more than one event method, instead of decorating
every event method with the same copy-and-pasted `dispatch`
call, it's better to call `dispatch` once, cache the
function it returns, and decorate with that.  Like so:

```Python
    my_dispatch = dispatch('smedley', prefix='on_')

    @my_dispatch
    def reset(self):
        ...

    @my_dispatch
    def sunrise(self):
        ...
```

</dd></dl>


#### `State()`

<dl><dd>

Base class for state machine state implementation classes.
Use of this base class is optional; states can be instances
of any type except `types.NoneType`.

</dd></dl>

#### `StateManager(state, *, on_enter='on_enter', on_exit='on_exit', state_class=None)`

<dl><dd>

Simple, Pythonic state machine manager.

Has three public attributes:

<dl><dt>

`state`
</dt><dd>

The current state.  You transition from
one state to another by assigning to this attribute.

</dd><dt>

`next`
</dt><dd>

The state the `StateManager` is transitioning to,
if it's currently in the process of transitioning to a
new state.  If the `StateManager` isn't currently
transitioning to a new state, its `next` attribute is `None`.
And if the `StateManager` *is* currently
transitioning to a new state, its `next` attribute will
*not* be `None`.

During the time the manager is currently transitioning to
a new state, it's illegal to start a second transition.  (In
other words: you can't assign to `state` while `next` is not
`None`.)


</dd><dt>

`observers`
</dt><dd>

A list of callables that get called during every state
transition.  It's initially empty; you may add and remove
observers to the list as needed.

* The callables will be called with one positional argument,
  the state manager object.
* Since observers are called during the state transition,
  they aren't permitted to initiate state transitions.
* You're permitted to modify the list of observers
  at any time--even from inside an observer callback.
  Note that this won't modify the list of observers called
  until the *next* state transition.
  (`StateManager` uses a copy of the observer list.)

</dd></dl>

The constructor takes the following parameters:

<dl><dt>

`state`
</dt><dd>

The initial state.  It can be any valid state object;
by default, any Python value can be a state except `None`.
(But also see the `state_class` parameter below.)

</dd><dt>

`on_enter`
</dt><dd>

`on_enter` represents a method call on states called when
entering that state.  The value itself is a string used
to look up an attribute on state objects; by default
`on_enter` is the string `'on_enter'`, but it can be any legal
Python identifier string, or any false value.

If `on_enter` is a valid identifier string, and this
[`StateManager`](#statemanagerstate--on_enteron_enter-on_exiton_exit-state_classnone)
object transitions to a state object *O*, and *O* has an attribute
with this name,
[`StateManager`](#statemanagerstate--on_enteron_enter-on_exiton_exit-state_classnone)
will call that attribute (with no
arguments) immediately after transitioning to that state.
Passing in a false value for `on_enter` disables this behavior.

`on_enter` is called immediately after the transition is complete,
which means you're expressly permitted to make a state transition
inside an `on_enter` call.

If defined, `on_exit` will be called on
the initial state object, from inside the `StateManager` constructor.


</dd><dt>

`on_exit`
</dt><dd>

`on_exit` is similar to `on_enter`, except the attribute is
called when transitioning *away* from a state object.
Its default value is `'on_exit'``.

`on_exit` is called
*during* the state transition, which means you're expressly
forbidden from making a state transition inside an `on_exit` call.

</dd><dt>

`state_class`
</dt><dd>

`state_class` is used to enforce that this `StateManager`
only ever transitions to valid state objects.
It should be either `None` or a class.  If it's a class,
the `StateManager` object will require every value assigned
to its `state` attribute to be an instance of that class.
If it's `None`, states can be any object (except `None`).

</dd></dl>

#### State transitions

To transition to a new state, simply assign to the 'state'
attribute.

* If `state_class` is `None`, you may use *any* value as a state
  except `None`.
* It's illegal to assign to `state` while currently
  transitioning to a new state.  (Or, in other words,
  at any time `self.next` is not `None`.)
* If the current state object has an `on_exit` method,
  it will be called (with zero arguments) *during*
  the the transition to the next state.  This means it's
  illegal to initiate a state transition inside an `on_exit`
  call.
* If you assign an object to `state` that has an `on_enter`
  attribute, that method will be called (with zero
  arguments) immediately *after* we have transitioned to that
  state.  This means it's permitted to initiate a state
  transition inside an `on_enter` call.
* It's illegal to attempt to transition to the current
  state.  If `state_manager.state` is already `foo`,
  `state_manager.state = foo` will raise an exception.

#### Sequence of events during a state transition

If you have an `StateManager` instance called `state_manager`,
and you transition it to `new_state`:

```Python
    state_manager.state = new_state
```

`StateManager` will execute the following sequence of events:

* Set `state_manager.next` to `new_state`.
    * At of this moment `state_manager` is "transitioning"
      to the new state.
* If `state_manager.state` has an `on_exit` attribute,
  call `state_manager.state.on_exit()`.
* For every object `o` in the `state_manager.observer` list,
  call `o(self)`.
* Set `state_manager.next` to `None`.
* Set `state_manager.state` to `new_state`.
    * As of this moment, the transition is complete, and
      `state_manager` is now "in" the new state.
* If `state_manager.state` has an `on_enter` attribute,
  call `state_manager.state.on_enter()`.
</dd></dl>


#### `TransitionError()`

<dl><dd>
Exception raised when attempting to execute an illegal state transition.

There are only two types of illegal state transitions:

* An attempted state transition while we're in the process
  of transitioning to another state.  In other words,
  if `state_manager` is your `StateManager` object, you can't
  set `state_manager.state` when `state_manager.next` is not `None`.

* An attempt to transition to the current state.
  This is illegal:

```Python
  state_manager = StateManager()
  state_manager.state = foo
  state_manager.state = foo # <-- this statement raises TransitionError
```

<dl><dd>

  Note that transitioning to a different but *identical* object
   is expressly permitted.
</dd></dl>

</dd></dl>


## `big.text`

Functions for working with text strings.  There are
several families of functions inside the `text` module;
for a higher-level view of those families, read the
following deep-dives:

* [**The `multi-` family of string functions**](#The-multi--family-of-string-functions)
* [**`lines` and lines modifier functions**](#lines-and-lines-modifier-functions)
* [**Word wrapping and formatting**](#word-wrapping-and-formatting)

All the functions in `big.text` will work with either
`str` or `bytes` objects, except the three
[**Word wrapping and formatting**](#word-wrapping-and-formatting)
functions.  When working with `bytes`,
by default the functions will only work with ASCII
characters.

#### Support for bytes and str

The **big** text functions all support both `str` and `bytes`.
The functions all automatically detect whether you passed in
`str` or `bytes`  using an
intentionally simple and predictable process, as follows:

At the start of each function, it'll test its first "string"
argument to see if it's a `bytes` object.

```Python
is_bytes = isinstance(<argument>, bytes)
```

If `isinstance` returns `True`, the function assumes all arguments are
`bytes` objects.  Otherwise the function assumes all arguments
are `str` objects.

As a rule, no further testing, casting, or catching exceptions
is done.

Functions that take multiple string-like parameters require all
such arguments to be the same type.
These functions will check that all such arguments
are of the same type.

Subclasses of `str` and `bytes` will also work; anywhere you
should pass in a `str`, you can also pass in a subclass of
`str`, and likewise for `bytes`.

#### `ascii_linebreaks`

<dl><dd>

A tuple of `str` objects, representing every line-breaking whitespace
character defined by ASCII.

Useful as a `separator` argument for **big** functions that accept one,
e.g. [the **big** "multi-" family of functions,](#the-multi--family-of-string-functions)
or the [`lines` and lines modifier functions.](#lines-and-lines-modifier-functions)

Also contains `'\r\n'`.
If you don't want to include this string, use [`ascii_linebreaks_without_crlf`](#ascii_linebreaks_without_crlf) instead.
See the deep-dive section on
[**The Unix, Mac, and DOS line-break conventions**](#the-unix-mac-and-dos-line-break-conventions)
for more.

For more information, please see the
[**Whitespace and line-breaking characters in Python and big**](#whitespace-and-line-breaking-characters-in-python-and-big)
deep-dive.

</dd></dl>

#### `ascii_linebreaks_without_crlf`

<dl><dd>

Equivalent to [`ascii_linebreaks`](#ascii_linebreaks) without `'\r\n'`.

</dd></dl>

#### `ascii_whitespace`
<dl><dd>

A tuple of `str` objects, representing every whitespace
character defined by ASCII.

Useful as a `separator` argument for **big** functions that accept one,
e.g. [the **big** "multi-" family of functions,](#the-multi--family-of-string-functions)
or the [`lines` and lines modifier functions.](#lines-and-lines-modifier-functions)

Also contains `'\r\n'`.
If you don't want to include this string, use [`ascii_whitespace_without_crlf`](#ascii_whitespace_without_crlf) instead.
See the deep-dive section on
[**The Unix, Mac, and DOS line-break conventions**](#the-unix-mac-and-dos-line-break-conventions)
for more.

For more information, please see the
[**Whitespace and line-breaking characters in Python and big**](#whitespace-and-line-breaking-characters-in-python-and-big)
deep-dive.

</dd></dl>

#### `ascii_whitespace_without_crlf`

<dl><dd>

Equivalent to [`ascii_whitespace`](#ascii_whitespace) without `'\r\n'`.

</dd></dl>

#### `bytes_linebreaks`

<dl><dd>

A tuple of `bytes` objects, representing every line-breaking whitespace
character recognized by the Python `bytes` object.

Useful as a `separator` argument for **big** functions that accept one,
e.g. [the **big** "multi-" family of functions,](#the-multi--family-of-string-functions)
or the [`lines` and lines modifier functions.](#lines-and-lines-modifier-functions)

Also contains `b'\r\n'`.
If you don't want to include this string, use [`bytes_linebreaks_without_crlf`](#bytes_linebreaks_without_crlf) instead.
See the deep-dive section on
[**The Unix, Mac, and DOS line-break conventions**](#the-unix-mac-and-dos-line-break-conventions)
for more.

For more information, please see the
[**Whitespace and line-breaking characters in Python and big**](#whitespace-and-line-breaking-characters-in-python-and-big)
deep-dive.

</dd></dl>

#### `bytes_linebreaks_without_crlf`

<dl><dd>

Equivalent to [`bytes_linebreaks`](#bytes_linebreaks) without `'\r\n'`.

</dd></dl>

#### `bytes_whitespace`
<dl><dd>

A tuple of `bytes` objects, representing every line-breaking whitespace
character recognized by the Python `bytes` object.

Useful as a `separator` argument for **big** functions that accept one,
e.g. [the **big** "multi-" family of functions,](#the-multi--family-of-string-functions)
or the [`lines` and lines modifier functions.](#lines-and-lines-modifier-functions)

Also contains `b'\r\n'`.
If you don't want to include this string, use [`bytes_whitespace_without_crlf`](#bytes_whitespace_without_crlf) instead.
See the deep-dive section on
[**The Unix, Mac, and DOS line-break conventions**](#the-unix-mac-and-dos-line-break-conventions)
for more.

For more information, please see the
[**Whitespace and line-breaking characters in Python and big**](#whitespace-and-line-breaking-characters-in-python-and-big)
deep-dive.

</dd></dl>

#### `bytes_whitespace_without_crlf`

<dl><dd>

Equivalent to [`bytes_whitespace`](#bytes_whitespace) without `'\r\n'`.

</dd></dl>

#### `Delimiter(open, close, *, backslash=False, nested=True)`

<dl><dd>

Class representing a delimiter for
[`parse_delimiters`.](#parse_delimiterss-delimitersNone)

`open` is the opening delimiter character, can be `str` or `bytes`, must be length 1.

`close` is the closing delimiter character, must be the same type as `open`, and length 1.

`backslash` is a boolean: when inside this delimiter, can you escape delimiters
with a backslash?  (You usually can inside single or double quotes.)

`nested` is a boolean: must other delimiters nest in this delimiter?
(Delimiters don't usually need to be nested inside single and double quotes.)
</dd></dl>

#### `encode_strings(o, *, encoding='ascii')`

<dl><dd>

Accepts a container object `o` containing
`str` objects; returns an equivalent object
with the strings encoded to `bytes`.

`o` must be either `dict`, `list`, or `tuple`,
or a subclass of one of those.

Encodes every `str` inside using the encoding
specified in the `encoding` parameter, default
is `'ascii'`.  Handles nested containers.

If `o` is a `str`, raises `TypeError`.
If `o` is a container and contains an object that
isn't a
`str`, `dict`, `list`, or `tuple`, raises `TypeError`.
</dd></dl>

#### `gently_title(s, *, apostrophes=None, double_quotes=None)`

<dl><dd>

Uppercases the first character of every word in `s`,
leaving the other letters alone.  `s` should be `str` or `bytes`.

(For the purposes of this algorithm, words are
any contiguous run of non-whitespace characters.)

This function will also capitalize the letter after an apostrophe
if the apostrophe:

  * is immediately after whitespace, or
  * is immediately after a left parenthesis character (`'('`), or
  * is the first letter of the string, or
  * is immediately after a letter O or D, when that O or D
      * is after whitespace, or
      * is the first letter of the string.

In this last case, the O or D will also be capitalized.

Finally, this function will capitalize the letter
after a quote mark if the quote mark:

* is after whitespace, or
* is the first letter of a string.

(A run of consecutive apostrophes and/or
quote marks is considered one quote mark for
the purposes of capitalization.)

All these rules mean `gently_title` correctly handles
internally quoted strings:

```
    He Said 'No I Did Not'
```

and contractions that start with an apostrophe:

```
    'Twas The Night Before Christmas
```

as well as certain Irish, French, and Italian names:

```
    Peter O'Toole
    Lord D'Arcy
```

If specified, `apostrophes` should be a `str`
or `bytes` object containing characters that
should be considered apostrophes.  If `apostrophes`
is false, and `s` is `bytes`, `apostrophes` is set to
a bytes object containing the only ASCII apostrophe character:

```
    '
```

If `apostrophes` is false and s is `str`, `apostrophes`
is set to a string containing these Unicode apostrophe code points:

```
    '‘’‚‛
```

Note that neither of these strings contains the "back-tick"
character:

```
    `
```

This is a diacritical used for modifying letters, and isn't
used as an apostrophe.

If specified, `double_quotes` should be a `str`
or `bytes` object containing characters that
should be considered double-quote characters.
If `double_quotes` is false, and `s` is `bytes`,
`double_quotes` is set to a bytes object containing
the only ASCII double-quote character:

```
    "
```

If `double_quotes` is false and `s` is `str`, double_quotes
is set to a string containing these Unicode double-quote code points:

```
    "“”„‟«»‹›
```
</dd></dl>

#### `int_to_words(i, *, flowery=True, ordinal=False)`

<dl><dd>

Converts an integer into the equivalent English string.

```Python
int_to_words(2) -> "two"
int_to_words(35) -> "thirty-five"
```

If the keyword-only parameter `flowery` is true (the default),
you also get commas and the word `and` where you'd expect them.
(When `flowery` is true, `int_to_words(i)` produces identical
output to `inflect.engine().number_to_words(i)`, except for
negative numbers: `inflect` starts negative numbers with
"minus", **big** starts them with "negative".)

If the keyword-only parameter `ordinal` is true,
the string produced describes that *ordinal* number
(instead of that *cardinal* number).  Ordinal numbers
describe position, e.g. where a competitor placed in
a competition.  In other words, `int_to_words(1)`
returns the string `'one'`, but
`int_to_words(1, ordinal=True)` returns the
string `'first'`.

Numbers >= `10**66` (one thousand vigintillion)
are only converted using `str(i)`.  Sorry!
</dd></dl>


#### `linebreaks`

<dl><dd>

A tuple of `str` objects, representing every line-breaking
whitespace character recognized by the Python `str` object.
Identical to [`str_linebreaks`.](#str_linebreaks)

Useful as a `separator` argument for **big** functions that accept one,
e.g. [the **big** "multi-" family of functions,](#the-multi--family-of-string-functions)
or the [`lines` and lines modifier functions.](#lines-and-lines-modifier-functions)

Also contains `'\r\n'`.  See the deep-dive section on
[**The Unix, Mac, and DOS line-break conventions**](#the-unix-mac-and-dos-line-break-conventions)
for more.

For more information, please see the
[**Whitespace and line-breaking characters in Python and big**](#whitespace-and-line-breaking-characters-in-python-and-big)
deep-dive.

</dd></dl>


#### `linebreaks_without_crlf`

<dl><dd>

Equivalent to [`linebreaks`](#linebreaks) without `'\r\n'`.

</dd></dl>


#### `lines(s, separators=None, *, line_number=1, column_number=1, tab_width=8, **kwargs)`

<dl><dd>

A "lines iterator" object.  Splits s into lines, and iterates yielding those lines.

`s` can be `str`, `bytes`, or any iterable of `str` or `bytes`.

If `s` is neither `str` nor `bytes`, `s` must be an iterable;
`lines` yields successive elements of `s` as lines.  All objects
yielded by this iterable should be homogeneous, either `str` or `bytes`.

If `s` is `str` or `bytes`, and `separators` is `None`, `lines`
will split `s` at line boundaries and yield those lines, including
empty lines.  If `separators` is not `None`, it must be an iterable
of strings of the same type as `s`; `lines` will split `s` using
[`multisplit`](#multisplits-separatorsnone--keepfalse-maxsplit-1-reversefalse-separatefalse-stripfalse).

When iterated over, yields 2-tuples:

```
     (info, line)
```

`info` is a `LineInfo` object, which contains three fields by
default:

* `line` - the original line, never modified
* `line_number` - the line number of this line, starting at the
  `line_number` passed in and adding 1 for each successive line
* `column_number` - the column this line starts on,
  starting at the `column_number` passed in, and adjusted when
  characters are removed from the beginning of `line`
* `end` - the end-of-line string stripped from the end of
  this line, if there was one

The `tab_width` keyword-only parameter is an integer, representing
how many spaces wide a tab character should be.  It isn't used by
`lines` itself; instead, it's stored internally, and may be used by
lines modifier functions (e.g. `lines_convert_tabs_to_spaces`,
`lines_strip_indent`).  Similarly, all keyword arguments passed
in via `kwargs` are stored internally and can be accessed by
user-defined lines modifier functions.

For more information, see the deep-dive on
[**`lines` and lines modifier functions.**](#lines-and-lines-modifier-functions)
</dd></dl>

#### `LineInfo(line, line_number, column_number, **kwargs)`

<dl><dd>

The second object yielded by a
[`lines`](#liness-separatorsnone--line_number1-column_number1-tab_width8-kwargs)
iterator, containing metadata about the line.
You can add your own fields by passing them in
via `**kwargs`; you can also add new attributes
or modify existing attributes as needed from
inside a "lines modifier" function.

For more information, see the deep-dive on
[**`lines` and lines modifier functions.**](#lines-and-lines-modifier-functions)
</dd></dl>

#### `lines_convert_tabs_to_spaces(li)`

<dl><dd>

A lines modifier function.  Converts tabs to spaces for the lines
of a "lines iterator", using the `tab_width` passed in to
[`lines`](#liness-separatorsnone--line_number1-column_number1-tab_width8-kwargs).

For more information, see the deep-dive on
[**`lines` and lines modifier functions.**](#lines-and-lines-modifier-functions)
</dd></dl>

#### `lines_filter_comment_lines(li, comment_separators)`

<dl><dd>

A lines modifier function.  Filters out comment lines from the
lines of a "lines iterator".  Comment lines are lines whose
first non-whitespace characters appear in the iterable of
`comment_separators` strings passed in.

What's the difference between
[`lines_strip_comments`](#lines_strip_commentsli-comment_separators--quotes--backslash-rstriptrue-triple_quotestrue)
and
[`lines_filter_comment_lines`](#lines_filter_comment_linesli-comment_separators)?

* [`lines_filter_comment_lines`](#lines_filter_comment_linesli-comment_separators)
  only recognizes lines that *start* with a comment separator
  (ignoring leading whitespace).  Also, it filters out those
  lines completely, rather than modifying the line.
* [`lines_strip_comments`](#lines_strip_commentsli-comment_separators--quotes--backslash-rstriptrue-triple_quotestrue)
  handles comment characters anywhere in the line, although it can ignore
  comments inside quoted strings.  It truncates the line but still always
  yields the line.

For more information, see the deep-dive on
[**`lines` and lines modifier functions.**](#lines-and-lines-modifier-functions)
</dd></dl>

#### `lines_containing(li, s, *, invert=False)`

<dl><dd>

A lines modifier function.  Only yields lines
that contain `s`.  (Filters out lines that
don't contain `s`.)

If `invert` is true, returns the opposite--filters
out lines that contain `s`.

For more information, see the deep-dive on
[**`lines` and lines modifier functions.**](#lines-and-lines-modifier-functions)
</dd></dl>

#### `lines_grep(li, pattern, *, invert=False, flags=0)`

<dl><dd>

A lines modifier function.  Only yields lines
that match the regular expression `pattern`.
(Filters out lines that don't match `pattern`.)

`pattern` can be `str`, `bytes`, or an `re.Pattern` object.
If `pattern` is not an `re.Pattern` object, it's compiled
with `re.compile(pattern, flags=flags)`.

If `invert` is true, returns the opposite--filters
out lines that match `pattern`.

For more information, see the deep-dive on
[**`lines` and lines modifier functions.**](#lines-and-lines-modifier-functions)

(In older versions of Python, `re.Pattern` was a private type called
`re._pattern_type`.)
</dd></dl>

#### `lines_rstrip(li)`

<dl><dd>

A lines modifier function.  Strips trailing whitespace from the
lines of a "lines iterator".

For more information, see the deep-dive on
[**`lines` and lines modifier functions.**](#lines-and-lines-modifier-functions)
</dd></dl>

#### `lines_sort(li, *, reverse=False)`

<dl><dd>

A lines modifier function.  Sorts all input lines before
yielding them.

Lines are sorted lexicographically, from lowest to highest.
If `reverse` is true, lines are sorted from highest to lowest.

For more information, see the deep-dive on
[**`lines` and lines modifier functions.**](#lines-and-lines-modifier-functions)
</dd></dl>

#### `lines_strip(li)`

<dl><dd>

A lines modifier function.  Strips leading and trailing whitespace
from the lines of a "lines iterator".

If `lines_strip` removes leading whitespace from a line,
it updates `LineInfo.column_number` with the new starting
column number, and also adds a field to the `LinesInfo` object:

* `leading` - the leading whitespace string that was removed

For more information, see the deep-dive on
[**`lines` and lines modifier functions.**](#lines-and-lines-modifier-functions)
</dd></dl>

#### `lines_strip_comments(li, comment_separators, *, quotes=('"', "'"), backslash='\\', rstrip=True, triple_quotes=True)`

<dl><dd>

A lines modifier function.  Strips comments from the lines
of a "lines iterator".  Comments are substrings that indicate
the rest of the line should be ignored; `lines_strip_comments`
truncates the line at the beginning of the leftmost comment
separator.

If `rstrip` is true (the default), `lines_strip_comments` calls
the `rstrip()` method on `line` after it truncates the line.

If `quotes` is true, it must be an iterable of quote characters.
(Each quote character *must* be a single character.)
`lines_strip_comments` will parse the line and ignore comment
characters inside quoted strings.  If `quotes` is false,
quote characters are ignored and `line_strip_comments` will truncate
anywhere in the line.

`backslash` and `triple_quotes` are passed in to
`split_quoted_string`, which is used internally to detect the quoted
strings in the line.

Sets a new field on the associated `LineInfo` object for every line:

* `comment` - the comment stripped from the line, if any.
  If no comment was found, `comment` will be an empty string.

What's the difference between
[`lines_strip_comments`](#lines_strip_commentsli-comment_separators--quotes--backslash-rstriptrue-triple_quotestrue)
and
[`lines_filter_comment_lines`](#lines_filter_comment_linesli-comment_separators)?

* [`lines_filter_comment_lines`](#lines_filter_comment_linesli-comment_separators)
  only recognizes lines that *start* with a comment separator
  (ignoring leading whitespace).  Also, it filters out those lines
  completely, rather than modifying the line.
* [`lines_strip_comments`](#lines_strip_commentsli-comment_separators--quotes--backslash-rstriptrue-triple_quotestrue)
  handles comment characters anywhere in the line, although it can ignore
  comments inside quoted strings.  It truncates the line but still always
  yields the line.

For more information, see the deep-dive on
[**`lines` and lines modifier functions.**](#lines-and-lines-modifier-functions)
</dd></dl>

#### `lines_strip_indent(li)`

<dl><dd>

A lines modifier function.  Automatically measures and strips indents.

Sets two new fields on the associated `LineInfo` object for every line:

* `indent` - an integer indicating how many indents it's observed
* `leading` - the leading whitespace string that was removed

Also updates LineInfo.column_number as needed.

Uses an intentionally simple algorithm.
Only understands tab and space characters as indent characters.
Internally detabs to spaces first for consistency, using the
`tab_width` passed in to lines.

You can only dedent out to a previous indent.
Raises `IndentationError` if there's an illegal dedent.

For more information, see the deep-dive on
[**`lines` and lines modifier functions.**](#lines-and-lines-modifier-functions)
</dd></dl>

#### `merge_columns(*columns, column_separator=" ", overflow_response=OverflowResponse.RAISE, overflow_before=0, overflow_after=0)`

<dl><dd>

Merge an arbitrary number of separate text strings into
columns.  Returns a single formatted string.

`columns` should be an iterable of "column tuples".
Each column tuple should contain three items:
```Python
(text, min_width, max_width)
```

`text` should be a single string, either `str` or `bytes`,
with newline characters separating lines. `min_width`
and `max_width` are the minimum and maximum permissible widths
for that column, not including the column separator (if any).

Note that this function does not text-wrap the text of the
columns.  The text in the columns should already be broken
into lines and separated by newline characters.  (Lines in
that are longer than that column tuple's `max_width` are
handled with the `overflow_strategy`, described below.)

`column_separator` is printed between every column.

`overflow_strategy` tells merge_columns how to handle a column
with one or more lines that are wider than that column's `max_width`.
The supported values are:

* `OverflowStrategy.RAISE`: Raise an OverflowError.  The default.
* `OverflowStrategy.INTRUDE_ALL`: Intrude into all subsequent columns
  on all lines where the overflowed column is wider than its `max_width`.
* `OverflowStrategy.DELAY_ALL`: Delay all columns after the overflowed
  column, not beginning any until after the last overflowed line
  in the overflowed column.

When `overflow_strategy` is `INTRUDE_ALL` or `DELAY_ALL`, and
either `overflow_before` or `overflow_after` is nonzero, these
specify the number of extra lines before or after
the overflowed lines in a column.

For more information, see the deep-dive on
[**Word wrapping and formatting.**](#word-wrapping-and-formatting)
</dd></dl>

#### `multipartition(s, separators, count=1, *, reverse=False, separate=True)`

<dl><dd>

Like `str.partition`, but supports partitioning based on multiple
separator strings, and can partition more than once.

`s` can be either `str` or `bytes`.

`separators` should be an iterable of objects of the same type as `s`.

By default, if any of the strings in `separators` are found in `s`,
returns a tuple of three strings: the portion of `s` leading up to
the earliest separator, the separator, and the portion of `s` after
that separator.  Example:

```
multipartition('aXbYz', ('X', 'Y')) => ('a', 'X', 'bYz')
```

If none of the separators are found in the string, returns
a tuple containing `s` unchanged followed by two empty strings.

`multipartition` is *greedy:* if two or more separators appear at
the leftmost location in `s`, `multipartition` partitions using
the longest matching separator.  For example:

```
multipartition('wxabcyz', ('a', 'abc')) => `('wx', 'abc', 'yz')`
```

Passing in an explicit `count` lets you control how many times
`multipartition` partitions the string.  `multipartition` will always
return a tuple containing `(2*count)+1` elements.
Passing in a `count` of 0 will always return a tuple containing `s`.

If `separate` is true, multiple adjacent separator strings behave
like one separator.  Example:

```
big.text.multipartition('aXYbYXc', ('X', 'Y',), count=2, separate=False) => ('a', 'XY', 'b', 'YX', 'c')
big.text.multipartition('aXYbYXc', ('X', 'Y',), count=2, separate=True ) => ('a', 'X', '', 'Y', 'bYXc')
```

If `reverse` is true, multipartition behaves like `str.rpartition`.
It partitions starting on the right, scanning backwards through s
looking for separators.

For more information, see the deep-dive on
[**The `multi-` family of string functions.**](#The-multi--family-of-string-functions)
</dd></dl>

#### `multisplit(s, separators=None, *, keep=False, maxsplit=-1, reverse=False, separate=False, strip=False)`

<dl><dd>

Splits strings like `str.split`, but with multiple separators and options.

`s` can be `str` or `bytes`.

`separators` should either be `None` (the default),
or an iterable of `str` or `bytes`, matching `s`.

If `separators` is `None` and `s` is `str`,
`multisplit` will use [`big.whitespace`](#whitespace)
as `separators`.
If `separators` is `None` and `s` is `bytes`,
`multisplit` will use [`big.ascii_whitespace`](#whitespace)
as `separators`.

Returns an iterator yielding the strings split from `s`.  If `keep`
is true (or `ALTERNATING`), and `strip` is false, joining these strings
together will recreate `s`.

`multisplit` is *greedy:* if two or more separators start at the same
location in `s`, `multisplit` splits using the longest matching separator.
For example:

```Python
big.multisplit('wxabcyz', ('a', 'abc'))
```

yields `'wx'` then `'yz'`.

`keep` indicates whether or not multisplit should preserve the separator
strings in the strings it yields.  It supports four values:

<dl><dt>

false (the default)
</dt><dd>

Discard the separators.

</dd><dt>

true (apart from `ALTERNATING` and `AS_PAIRS`)
</dt><dd>

Append the separators to the end of the split strings.
You can recreate the original string by using `"".join`
to join the strings yielded by `multisplit`.

</dd><dt>

`ALTERNATING`
</dt><dd>

Yield alternating strings in the output: strings consisting
of separators, alternating with strings consisting of
non-separators.  If "separate" is true, separator strings
will contain exactly one separator, and non-separator strings
may be empty; if "separate" is false, separator strings will
contain one or more separators, and non-separator strings
will never be empty, unless "s" was empty.
You can recreate the original string by using `"".join`
to join the strings yielded by `multisplit`.

</dd><dt>

`AS_PAIRS`
</dt><dd>

Yield 2-tuples containing a non-separator string and its
subsequent separator string.  Either string may be empty;
the separator string in the last 2-tuple will always be
empty, and if "s" ends with a separator string, *both*
strings in the final 2-tuple will be empty.
</dd></dl>


`separate` indicates whether multisplit should consider adjacent
separator strings in `s` as one separator or as multiple separators
each separated by a zero-length string.  It supports two values:

<dl><dt>

false (the default)
</dt><dd>

Group separators together.  Multiple adjacent separators
behave as if they're one big separator.
</dd><dt>

true
</dt><dd>

Don't group separators together.  Each separator should
split the string individually, even if there are no
characters between two separators.  (`multisplit` will
behave as if there's a zero-character-wide string between
adjacent separators.)
</dd></dl>

`strip` indicates whether multisplit should strip separators from
the beginning and/or end of `s`.  It supports five values:

<dl><dt>

false (the default)
</dt><dd>
Don't strip separators from the beginning or end of "s".

</dd><dt>

true (apart from LEFT, RIGHT, and PROGRESSIVE)
</dt><dd>
Strip separators from the beginning and end of "s"
(similarly to `str.strip`).

</dd><dt>

`LEFT`
</dt><dd>
Strip separators only from the beginning of "s"
(similarly to `str.lstrip`).

</dd><dt>

`RIGHT`
</dt><dd>
Strip separators only from the end of "s"
(similarly to `str.rstrip`).

</dd><dt>

`PROGRESSIVE`
</dt><dd>
Strip from the beginning and end of "s", unless "maxsplit"
is nonzero and the entire string is not split.  If
splitting stops due to "maxsplit" before the entire string
is split, and "reverse" is false, don't strip the end of
the string. If splitting stops due to "maxsplit" before
the entire string is split, and "reverse" is true, don't
strip the beginning of the string.  (This is how `str.strip`
and `str.rstrip` behave when you pass in `sep=None`.)
</dd></dl>

`maxsplit` should be either an integer or `None`.  If `maxsplit` is an
integer greater than -1, multisplit will split `text` no more than
`maxsplit` times.

`reverse` changes where `multisplit` starts splitting the string, and
what direction it moves through the string when parsing.

<dl><dt>

false (the default)
</dt><dd>
Start splitting from the beginning of the string
and parse moving right (towards the end).

</dd><dt>

true
</dt><dd>
Start splitting from the end of the string and
parse moving left (towards the beginning).

</dd></dl>

Splitting starting from the end of the string and parsing moving
left has two effects.  First, if `maxsplit` is a number
greater than 0, the splits will start at the end of the string
rather than the beginning.  Second, if there are overlapping
instances of separators in the string, `multisplit` will prefer
the *rightmost* separator rather than the *leftmost.*  Consider this
example, where `reverse` is false:

```
multisplit("A x x Z", (" x ",), keep=big.ALTERNATING) => "A", " x ", "x Z"
```

If you pass in a true value for `reverse`, `multisplit` will prefer
the rightmost overlapping separator:

```
multisplit("A x x Z", (" x ",), keep=big.ALTERNATING, reverse=True) => "A x", " x ", "Z"
```

For more information, see the deep-dive on
[**The `multi-` family of string functions.**](#The-multi--family-of-string-functions)
</dd></dl>

#### `multistrip(s, separators, left=True, right=True)`

<dl><dd>

Like `str.strip`, but supports stripping multiple substrings from `s`.

Strips from the string `s` all leading and trailing instances of strings
found in `separators`.

`s` should be `str` or `bytes`.

`separators` should be an iterable of either `str` or `bytes`
objects matching the type of `s`.

If `left` is a true value, strips all leading separators
from `s`.

If `right` is a true value, strips all trailing separators
from `s`.

Processing always stops at the first character that
doesn't match one of the separators.

Returns a copy of `s` with the leading and/or trailing
separators stripped.  (If `left` and `right` are both
false, returns `s` unchanged.)

For more information, see the deep-dive on
[**The `multi-` family of string functions.**](#The-multi--family-of-string-functions)
</dd></dl>


#### `normalize_whitespace(s, separators=None, replacement=None)`

<dl><dd>

Returns `s`, but with every run of consecutive
separator characters turned into a replacement string.
By default turns all runs of consecutive whitespace
characters into a single space character.

`s` may be `str` or `bytes`.

`separators` should be an iterable of either `str` or `bytes`
objects, matching `s`.

`replacement` should be either a `str` or `bytes` object,
also matching `s`, or `None` (the default).
If `replacement` is `None`, `normalize_whitespace` will use
a replacement string consisting of a single space character.

Leading or trailing runs of separator characters will
be replaced with the replacement string, e.g.:

```
normalize_whitespace("   a    b   c") == " a b c"
```
</dd></dl>

#### `parse_delimiters(s, delimiters=None)`

<dl><dd>

Parses a string containing nesting delimiters.
Raises an exception if mismatched delimiters are detected.

`s` may be `str` or `bytes`.

`delimiters` may be either `None` or an iterable containing
either
[`Delimiter`](#delimiteropen-close--backslashfalse-nestedtrue)
objects or objects matching `s` (`str` or `bytes`).
Entries in the `delimiters` iterable which are `str` or `bytes`
should be exactly two characters long; these will be used
as the `open` and `close` arguments for a new `Delimiter` object.

If `delimiters` is `None`, `parse_delimiters` uses a default
value matching these pairs of delimiters:

```
() [] {} "" ''
```

The quote mark delimiters enable backslash quoting and disable nesting.

Yields 3-tuples containing strings:

```
(text, open, close)
```

where `text` is the text before the next opening or closing delimiter,
`open` is the trailing opening delimiter,
and `close` is the trailing closing delimiter.
At least one of these three strings will always be non-empty.
If `open` is non-empty, `close` will be empty, and vice-versa.
If `s` does not end with a closing delimiter, in the final tuple
yielded, both `open` and `close` will be empty strings.

(Concatenating every string yielded by `parse_delimiters` together
produces a new string identical to `s`.)

You can only specify a particular character as an opening delimiter
once, though you may reuse a particular character as a closing
delimiter multiple times.
</dd></dl>

#### `re_partition(text, pattern, count=1, *, flags=0, reverse=False)`

<dl><dd>

Like `str.partition`, but `pattern` is matched as a regular expression.

`text` can be a string or a bytes object.

`pattern` can be a string, bytes, or `re.Pattern` object.

`text` and `pattern` (or `pattern.pattern`) must be the same type.

If `pattern` is found in text, returns a tuple

```Python
(before, match, after)
```

where `before` is the text before the matched text,
`match` is the `re.Match` object resulting from the match, and
`after` is the text after the matched text.

If `pattern` appears in `text` multiple times,
`re_partition` will match against the first (leftmost)
appearance.

If `pattern` is not found in `text`, returns a tuple

```Python
(text, None, '')
```

where the empty string is `str` or `bytes` as appropriate.

Passing in an explicit `count` lets you control how many times
`re_partition` partitions the string.  `re_partition` will always
return a tuple containing `(2*count)+1` elements, and
odd-numbered elements will be either `re.Match` objects or `None`.
Passing in a `count` of 0 will always return a tuple containing `s`.

If `pattern` is a string or bytes object, `flags` is passed in
as the `flags` argument to `re.compile`.

If `reverse` is true, partitions starting at the right,
like [`re_rpartition`](#re_rpartitiontext-pattern-count1--flags0).

(In older versions of Python, `re.Pattern` was a private type called
`re._pattern_type`.)
</dd></dl>

#### `re_rpartition(text, pattern, count=1, *, flags=0)`

<dl><dd>

Like `str.rpartition`, but `pattern` is matched as a regular expression.

`text` can be a `str` or `bytes` object.

`pattern` can be a `str`, `bytes`, or `re.Pattern` object.

`text` and `pattern` (or `pattern.pattern`) must be the same type.

If `pattern` is found in `text`, returns a tuple

```Python
(before, match, after)
```

where `before` is the text before the matched text,
`match` is the re.Match object resulting from the match, and
`after` is the text after the matched text.

If `pattern` appears in `text` multiple times,
`re_partition` will match against the last (rightmost)
appearance.

If `pattern` is not found in `text`, returns a tuple

```Python
('', None, text)
```

where the empty string is `str` or `bytes` as appropriate.

Passing in an explicit `count` lets you control how many times
`re_rpartition` partitions the string.  `re_rpartition` will always
return a tuple containing `(2*count)+1` elements, and
odd-numbered elements will be either `re.Match` objects or `None`.
Passing in a `count` of 0 will always return a tuple containing `s`.

If `pattern` is a string, `flags` is passed in
as the `flags` argument to `re.compile`.

(In older versions of Python, `re.Pattern` was a private type called
`re._pattern_type`.)
</dd></dl>

#### `reversed_re_finditer(pattern, string, flags=0)`

<dl><dd>

An iterator.  Behaves almost identically to the Python
standard library function `re.finditer`, yielding
non-overlapping matches of `pattern` in `string`.  The difference
is, `reversed_re_finditer` searches `string` from right to left.

`pattern` can be `str`, `bytes`, or a precompiled `re.Pattern` object.
If it's `str` or `bytes`, it'll be compiled
with `re.compile` using the `flags` you passed in.

`string` should be the same type as `pattern` (or `pattern.pattern`).
</dd></dl>

#### `split_quoted_strings(s, quotes=('"', "'"), *, triple_quotes=True, backslash='\\')`

<dl><dd>

Splits `s` into quoted and unquoted segments.

`s` can be either `str` or `bytes`.

`quotes` is an iterable of quote separators, either `str` or `bytes`
matching `s`.  Note that `split_quoted_strings`
only supports quote *characters,* as in, each quote separator must be exactly
one character long.

Returns an iterator yielding 2-tuples:

```
(is_quoted, segment)
```

where `segment` is a substring of `s`, and `is_quoted` is true if the segment is
quoted.  Joining all the segments together recreates `s`.

If `triple_quotes` is true, supports "triple-quoted" strings like Python.

If `backslash` is a character, this character will quoting characters inside
a quoted string, like the backslash character inside strings in Python.
</dd></dl>

#### `split_text_with_code(s, *, tab_width=8, allow_code=True, code_indent=4, convert_tabs_to_spaces=True)`

<dl><dd>

Splits `s` into individual words,
suitable for feeding into
[`wrap_words`](#wrap_wordswords-margin79--two_spacestrue).

`s` may be either `str` or `bytes`.

Paragraphs indented by less than `code_indent` will be
broken up into individual words.

If `allow_code` is true, paragraphs indented by at least
`code_indent` spaces will preserve their whitespace:
internal whitespace is preserved, and the newline is
preserved.  (This will preserve the formatting of code
examples when these words are rejoined into lines by
[`wrap_words`](#wrap_wordswords-margin79--two_spacestrue).)

For more information, see the deep-dive on
[**Word wrapping and formatting.**](#word-wrapping-and-formatting)
</dd></dl>

#### `str_linebreaks`

<dl><dd>

A tuple of `str` objects, representing every line-breaking
whitespace character recognized by the Python `str` object.
Identical to [`linebreaks`.](#linebreaks)

Useful as a `separator` argument for **big** functions that accept one,
e.g. [the **big** "multi-" family of functions,](#the-multi--family-of-string-functions)
or the [`lines` and lines modifier functions.](#lines-and-lines-modifier-functions)

Also contains `'\r\n'`.  See the deep-dive section on
[**The Unix, Mac, and DOS line-break conventions**](#the-unix-mac-and-dos-line-break-conventions)
for more.

For more information, please see the
[**Whitespace and line-breaking characters in Python and big**](#whitespace-and-line-breaking-characters-in-python-and-big)
deep-dive.

</dd></dl>

#### `str_linebreaks_without_crlf`

<dl><dd>

Equivalent to [`str_linebreaks`](#str_linebreaks) without `'\r\n'`.

</dd></dl>

#### `str_whitespace`

<dl><dd>

A tuple of `str` objects, representing every whitespace
character recognized by the Python `str` object.
Identical to [`whitespace`.](#whitespace)

Useful as a `separator` argument for **big** functions that accept one,
e.g. [the **big** "multi-" family of functions,](#the-multi--family-of-string-functions)
or the [`lines` and lines modifier functions.](#lines-and-lines-modifier-functions)

Also contains `'\r\n'`.  See the deep-dive section on
[**The Unix, Mac, and DOS line-break conventions**](#the-unix-mac-and-dos-line-break-conventions)
for more.

For more information, please see the
[**Whitespace and line-breaking characters in Python and big**](#whitespace-and-line-breaking-characters-in-python-and-big)
deep-dive.

</dd></dl>

#### `str_whitespace_without_crlf`

<dl><dd>

Equivalent to [`str_whitespace`](#str_whitespace) without `'\r\n'`.

</dd></dl>

#### `unicode_linebreaks`

<dl><dd>

A tuple of `str` objects, representing every line-breaking
whitespace character defined by Unicode.

Useful as a `separator` argument for **big** functions that accept one,
e.g. [the **big** "multi-" family of functions,](#the-multi--family-of-string-functions)
or the [`lines` and lines modifier functions.](#lines-and-lines-modifier-functions)

Also contains `'\r\n'`.  See the deep-dive section on
[**The Unix, Mac, and DOS line-break conventions**](#the-unix-mac-and-dos-line-break-conventions)
for more.

For more information, please see the
[**Whitespace and line-breaking characters in Python and big**](#whitespace-and-line-breaking-characters-in-python-and-big)
deep-dive.

</dd></dl>

#### `unicode_linebreaks_without_crlf`

<dl><dd>

Equivalent to [`unicode_linebreaks`](#unicode_linebreaks) without `'\r\n'`.

</dd></dl>

#### `unicode_whitespace`

<dl><dd>

A tuple of `str` objects, representing every whitespace 
character defined by Unicode.

Useful as a `separator` argument for **big** functions that accept one,
e.g. [the **big** "multi-" family of functions,](#the-multi--family-of-string-functions)
or the [`lines` and lines modifier functions.](#lines-and-lines-modifier-functions)

Also contains `'\r\n'`.  See the deep-dive section on
[**The Unix, Mac, and DOS line-break conventions**](#the-unix-mac-and-dos-line-break-conventions)
for more.

For more information, please see the
[**Whitespace and line-breaking characters in Python and big**](#whitespace-and-line-breaking-characters-in-python-and-big)
deep-dive.

</dd></dl>

#### `unicode_whitespace_without_crlf`

<dl><dd>

Equivalent to [`unicode_whitespace`](#unicode_whitespace) without `'\r\n'`.

</dd></dl>

#### `whitespace`

<dl><dd>

A tuple of `str` objects, representing every whitespace
character recognized by the Python `str` object.
Identical to [`str_whitespace`.](#str_whitespace)

Useful as a `separator` argument for **big** functions that accept one,
e.g. [the **big** "multi-" family of functions,](#the-multi--family-of-string-functions)
or the [`lines` and lines modifier functions.](#lines-and-lines-modifier-functions)

Also contains `'\r\n'`.  See the deep-dive section on
[**The Unix, Mac, and DOS line-break conventions**](#the-unix-mac-and-dos-line-break-conventions)
for more.

For more information, please see the
[**Whitespace and line-breaking characters in Python and big**](#whitespace-and-line-breaking-characters-in-python-and-big)
deep-dive.

</dd></dl>

#### `whitespace_without_crlf`

<dl><dd>

Equivalent to [`whitespace`](#whitespace) without `'\r\n'`.

</dd></dl>

#### `wrap_words(words, margin=79, *, two_spaces=True)`

<dl><dd>

Combines `words` into lines and returns the result as a string.
Similar to `textwrap.wrap`.

`words` should be an iterator yielding str or bytes strings,
and these strings should already be split at word boundaries.
Here's an example of a valid argument for `words`:

```Python
"this is an example of text split at word boundaries".split()
```

A single `'\n'` indicates a line break.
If you want a paragraph break, embed two `'\n'` characters in a row.

`margin` specifies the maximum length of each line. The length of
every line will be less than or equal to `margin`, unless the length
of an individual element inside `words` is greater than `margin`.

If `two_spaces` is true, elements from `words` that end in
sentence-ending punctuation (`'.'`, `'?'`, and `'!'`)
will be followed by two spaces, not one.

Elements in `words` are not modified; any leading or trailing
whitespace will be preserved.  You can use this to preserve
whitespace where necessary, like in code examples.

For more information, see the deep-dive on
[**Word wrapping and formatting.**](#word-wrapping-and-formatting)
</dd></dl>


## `big.time`

Functions for working with time.  Currently deals specifically
with timestamps.  The time functions in **big** are designed
to make it easy to use best practices.

#### `date_ensure_timezone(d, timezone)`

<dl><dd>

Ensures that a `datetime.date` object has a timezone set.

If `d` has a timezone set, returns `d`.
Otherwise, returns a new `datetime.date`
object equivalent to `d` with its `tzinfo` set
to `timezone`.
</dd></dl>

#### `date_set_timezone(d, timezone)`

<dl><dd>

Returns a new `datetime.date` object identical
to `d` but with its `tzinfo` set to `timezone`.
</dd></dl>

#### `datetime_ensure_timezone(d, timezone)`

<dl><dd>

Ensures that a `datetime.datetime` object has
a timezone set.

If `d` has a timezone set, returns `d`.
Otherwise, creates a new `datetime.datetime`
object equivalent to `d` with its `tzinfo` set
to `timezone`.
</dd></dl>

#### `datetime_set_timezone(d, timezone)`

<dl><dd>

Returns a new `datetime.datetime` object identical
to `d` but with its `tzinfo` set to `timezone`.
</dd></dl>

#### `parse_timestamp_3339Z(s, *, timezone=None)`

<dl><dd>

Parses a timestamp string returned by `timestamp_3339Z`.
Returns a `datetime.datetime` object.

`timezone` is an optional default timezone, and should
be a `datetime.tzinfo` object (or `None`).  If provided,
and the time represented in the string doesn't specify
a timezone, the `tzinfo` attribute of the returned object
will be explicitly set to `timezone`.

`parse_timestamp_3339Z` depends on the
[`python-dateutil`](https://github.com/dateutil/dateutil)
package.  If `python-dateutil` is unavailable,
`parse_timestamp_3339Z` will also be unavailable.
</dd></dl>

#### `timestamp_3339Z(t=None, want_microseconds=None)`

<dl><dd>

Return a timestamp string in RFC 3339 format, in the UTC
time zone.  This format is intended for computer-parsable
timestamps; for human-readable timestamps, use `timestamp_human()`.

Example timestamp: `'2021-05-25T06:46:35.425327Z'`

`t` may be one of several types:

* If `t` is None, `timestamp_3339Z` uses the current time in UTC.
* If `t` is an int or a float, it's interpreted as seconds
  since the epoch in the UTC time zone.
* If `t` is a `time.struct_time` object or `datetime.datetime`
  object, and it's not in UTC, it's converted to UTC.
  (Technically, `time.struct_time` objects are converted to GMT,
  using `time.gmtime`.  Sorry, pedants!)

If `want_microseconds` is true, the timestamp ends with
microseconds, represented as a period and six digits between
the seconds and the `'Z'`.  If `want_microseconds`
is `false`, the timestamp will not include this text.
If `want_microseconds` is `None` (the default), the timestamp
ends with microseconds if the type of `t` can represent
fractional seconds: a float, a `datetime` object, or the
value `None`.
</dd></dl>

#### `timestamp_human(t=None, want_microseconds=None)`

<dl><dd>

Return a timestamp string formatted in a pleasing way
using the currently-set local timezone.  This format
is intended for human readability; for computer-parsable
time, use `timestamp_3339Z()`.

Example timestamp: `"2021/05/24 23:42:49.099437"`

`t` can be one of several types:

* If `t` is `None`, `timestamp_human` uses the current local time.
* If `t` is an int or float, it's interpreted as seconds since the epoch.
* If `t` is a `time.struct_time` or `datetime.datetime` object,
  it's converted to the local timezone.

If `want_microseconds` is true, the timestamp will end with
the microseconds, represented as ".######".  If `want_microseconds`
is false, the timestamp will not include the microseconds.

If `want_microseconds` is `None` (the default), the timestamp
ends with microseconds if the type of `t` can represent
fractional seconds: a float, a `datetime` object, or the
value `None`.
</dd></dl>


# Topic deep-dives

## The `multi-` family of string functions

<dl><dd>

This family of string functions was inspired by Python's `str.split`,
`str.rsplit`, and `str.splitlines` methods.  These string splitting
methods are well-designed and often do what you want.  But they're
surprisingly narrow and opinionated.  What if your use case doesn't
map neatly to one of these functions?  `str.split` supports two
*very specific* modes of operation--unless you want to split your
string in *exactly* one of those two modes, you probably can't use
`str.split` to solve your problem.

So what *can* you use?  There's
[`re.split`,](https://docs.python.org/3/library/re.html#re.split)
but that can be  hard to use.<sup id=back_to_re_strip><a href=#re_strip_footnote>1</a></sup>
Regular expressions can be so hard to get right, and the
semantics of `re.split` are subtly different from the usual
string splitting functions.  Not to mention, it doesn't support
reverse!

Now there's a new answer:
[`multisplit`.](#multisplits-separatorsnone--keepfalse-maxsplit-1-reversefalse-separatefalse-stripfalse)
The goal of `multisplit` is to be the be-all end-all string splitting function.
It's designed to supercede *every* mode of operation provided by
`str.split`, `str.rsplit`, and `str.splitlines`, and it
can even replace `str.partition` and `str.rpartition` too.
`multisplit` does it all!

The downside of [`multisplit`'s](#multisplits-separatorsnone--keepfalse-maxsplit-1-reversefalse-separatefalse-stripfalse)
awesome flexibility is that it can be hard to use... after all,
it takes *five* keyword-only parameters.  However, these parameters
and their defaults are designed to be easy to remember.

The best way to cope with
[`multisplit`'s](#multisplits-separatorsnone--keepfalse-maxsplit-1-reversefalse-separatefalse-stripfalse)
complexity is to use it as a building block for your own
text splitting functions.  For example, **big** uses
[`multisplit`](#multisplits-separatorsnone--keepfalse-maxsplit-1-reversefalse-separatefalse-stripfalse)
to implement
[`multipartition`,](#multipartitions-separators-count1--reverseFalse-separateTrue)
[`normalize_whitespace`,](#normalize_whitespaces-separatorsNone-replacementnone)
[`lines`,](#liness-separatorsnone--line_number1-column_number1-tab_width8-kwargs)
and several other functions.

### Using `multisplit`

To use
[`multisplit`,](#multisplits-separatorsnone--keepfalse-maxsplit-1-reversefalse-separatefalse-stripfalse)
pass in the string you want to split, the separators you
want to split on, and tweak its behavior with its five
keyword arguments.  It returns an iterator that yields
string segments from the original string in your preferred
format.  The separator list is optional; if you don't
pass one in, it defaults to an iterable of whitespace separators
(either
[`big.whitespace`](#whitespace)
or
[`big.ascii_whitespace`,](#whitespace)
as appropriate).

The cornerstone of [`multisplit`](#multisplits-separatorsnone--keepfalse-maxsplit-1-reversefalse-separatefalse-stripfalse)
is the `separators` argument.
This is an iterable of strings, of the same type (`str` or `bytes`)
as the string you want to split (`s`).  `multisplit` will split
the string at *each* non-overlapping instance of any string
specified in `separators`.

[`multisplit`](#multisplits-separatorsnone--keepfalse-maxsplit-1-reversefalse-separatefalse-stripfalse)
lets you fine-tune its behavior via five keyword-only
parameters:

* `keep` lets you include the separator strings in the output,
  in a number of different formats.
* `separate` lets you specify whether adjacent separator strings
  should be grouped together (like `str.split` operating on
  whitespace) or regarded as separate (like `str.split` when
  you pass in an explicit separator).
* `strip` lets you strip separator strings from the beginning,
  end, or both ends of the string you're splitting.  It also
  supports a special *progressive* mode that duplicates the
  behavior of `str.split` when you use `None` as the separator.
* `maxsplit` lets you specify the maximum number of times to
  split the string, exactly like the `maxsplit` argument to `str.split`.
* `reverse` makes `multisplit` behave like `str.rsplit`,
  starting at the end of the string and working backwards.
  (This only changes the behavior of `multisplit` if you use
  `maxsplit`, or if your string contains overlapping separators.)

To make it slightly easier to remember, all these keyword-only
parameters default to a false value.  (Well, technically,
`maxsplit` defaults to the special value `-1`, for compatibility
with `str.split`.  But that's its special "don't do anything"
magic value.  All the *other* keyword-only parameters default
to `False`.)

[`multisplit`](#multisplits-separatorsnone--keepfalse-maxsplit-1-reversefalse-separatefalse-stripfalse)
also inspired [`multistrip`](#multistrips-separators-leftTrue-rightTrue)
 and [`multipartition`,](#multipartitions-separators-count1--reverseFalse-separateTrue)
which also take this same `separators` arguments.  There are also
other **big** functions that take a `separators` argument; for
consistency's sakes, the parameter name always has the word
`separators` in it.
(For example, `comment_separators` for `lines_filter_comment_lines`.)

### Demonstrations of each `multisplit` keyword-only parameter

To give you a sense of how the five keyword-only parameters changes the behavior of
[`multisplit`,](#multisplits-separatorsnone--keepfalse-maxsplit-1-reversefalse-separatefalse-stripfalse)
here's a breakdown of each of these parameters with examples.

#### `maxsplit`

<dl><dd>

`maxsplit` specifies the maximum number of times the string should be split.
It behaves the same as the `maxsplit` parameter to `str.split`.

The default value of `-1` means "split as many times as you can".  In our
example here, the string can be split a maximum of three times.  Therefore,
specifying a `maxsplit` of `-1` is equivalent to specifying a `maxsplit` of
`2` or greater:

```Python
    >>> list(big.multisplit('appleXbananaYcookie', ('X', 'Y'))) # "maxsplit" defaults to -1
    ['apple', 'banana', 'cookie']
    >>> list(big.multisplit('appleXbananaYcookie', ('X', 'Y'), maxsplit=0))
    ['appleXbananaYcookie']
    >>> list(big.multisplit('appleXbananaYcookie', ('X', 'Y'), maxsplit=1))
    ['apple', 'bananaYcookie']
    >>> list(big.multisplit('appleXbananaYcookie', ('X', 'Y'), maxsplit=2))
    ['apple', 'banana', 'cookie']
    >>> list(big.multisplit('appleXbananaYcookie', ('X', 'Y'), maxsplit=3))
    ['apple', 'banana', 'cookie']
```

`maxsplit` has interactions with `reverse` and `strip`.  For more
information, see the documentation regarding those parameters below.

</dd></dl>

#### `keep`

<dl><dd>

`keep` indicates whether or not `multisplit` should preserve the separator
strings in the strings it yields.  It supports four values: false, true,
and the special values `ALTERNATING` and `AS_PAIRS`.

When `keep` is false, `multisplit` throws away the separator strings;
they won't appear in the output.

```Python
    >>> list(big.multisplit('appleXbananaYcookie', ('X', 'Y'))) # "keep" defaults to False
    ['apple', 'banana', 'cookie']
    >>> list(big.multisplit('appleXbananaYcookie', ('X', 'Y'), keep=False))
    ['apple', 'banana', 'cookie']
```

When `keep` is true, `multisplit` keeps the separators, appending them to
the end of the separated string:

```Python
    >>> list(big.multisplit('appleXbananaYcookie', ('X', 'Y'), keep=True))
    ['appleX', 'bananaY', 'cookie']
```

When `keep` is `ALTERNATING`, `multisplit` keeps the separators as separate
strings.  The first string yielded is always a non-separator string, and
from then on it always alternates between a separator string and a non-separator
string.  Put another way, if you store the output of `multisplit` in a list,
entries with an even-numbered index (0, 2, 4, ...) are always non-separator strings,
and entries with an odd-numbered index (1, 3, 5, ...) are always separator strings.

```Python
    >>> list(big.multisplit('appleXbananaYcookie', ('X', 'Y'), keep=big.ALTERNATING))
    ['apple', 'X', 'banana', 'Y', 'cookie']
```

Note that `ALTERNATING` always emits an odd number of strings, and the first and
last strings yielded are always non-separator strings.  Like `str.split`,
if the string you're splitting starts or ends with a separator string,
`multisplit` will emit an empty string at the beginning or end, to preserve
the "always begin and end with non-separator string" invariant:

```Python
    >>> list(big.multisplit('1a1z1', ('1',), keep=big.ALTERNATING))
    ['', '1', 'a', '1', 'z', '1', '']
```

Finally, when `keep` is `AS_PAIRS`, `multisplit` keeps the separators as separate
strings.  But it doesn't yield bare strings; instead, it yields 2-tuples of strings.
Every 2-tuple contains a non-separator string followed by a separator string.

If the original string starts with a separator, the first 2-tuple will contain
an empty non-separator string and the separator:

```Python
    >>> list(big.multisplit('YappleXbananaYcookie', ('X', 'Y'), keep=big.AS_PAIRS))
    [('', 'Y'), ('apple', 'X'), ('banana', 'Y'), ('cookie', '')]
```

The last 2-tuple will *always* contain an empty separator string:

```Python
    >>> list(big.multisplit('appleXbananaYcookie', ('X', 'Y'), keep=big.AS_PAIRS))
    [('apple', 'X'), ('banana', 'Y'), ('cookie', '')]
    >>> list(big.multisplit('appleXbananaYcookieXXX', ('X', 'Y'), keep=big.AS_PAIRS, strip=True))
    [('apple', 'X'), ('banana', 'Y'), ('cookie', '')]
```

(This rule means that `AS_PAIRS` always emits an *even* number of strings.
Contrast that with `ALTERNATING`, which always emits an *odd* number of strings,
and the last string it emits is always a non-separator string.  Put another
way: if you ignore the tuples, the list of strings emitted by `AS_PAIRS` is the
same as those emitted by `ALTERNATING`, except `AS_PAIRS` appends an empty
string.)

Because of this rule, if the original string ends with a separator,
and `multisplit` doesn't `strip` the right side, the final tuple
emitted by `AS_PAIRS` will be a 2-tuple containing two empty strings:

```Python
    >>> list(big.multisplit('appleXbananaYcookieX', ('X', 'Y'), keep=big.AS_PAIRS))
    [('apple', 'X'), ('banana', 'Y'), ('cookie', 'X'), ('', '')]
```

This looks strange and unnecessary.  But it *is* what you want.
This odd-looking behavior is discussed at length in the section below, titled
[Why do you sometimes get empty strings when you split?](#why-do-you-sometimes-get-empty-strings-when-you-split)

The behavior of `keep` can be affected by the value of `separate`.
For more information, see the next section, on `separate`.

</dd></dl>

#### `separate`

<dl><dd>

`separate` indicates whether multisplit should consider adjacent
separator strings in `s` as one separator or as multiple separators
each separated by a zero-length string.  It can be either false or
true.

```Python
    >>> list(big.multisplit('appleXYbananaYXYcookie', ('X', 'Y'))) # separate defaults to False
    ['apple', 'banana', 'cookie']
    >>> list(big.multisplit('appleXYbananaYXYcookie', ('X', 'Y'), separate=False))
    ['apple', 'banana', 'cookie']
    >>> list(big.multisplit('appleXYbananaYXYcookie', ('X', 'Y'), separate=True))
    ['apple', '', 'banana', '', '', 'cookie']
```

If `separate` and `keep` are both true values, and your string
has multiple adjacent separators, `multisplit` will view `s`
as having zero-length non-separator strings between the
adjacent separators:

```Python
    >>> list(big.multisplit('appleXYbananaYXYcookie', ('X', 'Y'), separate=True, keep=True))
    ['appleX', 'Y', 'bananaY', 'X', 'Y', 'cookie']

    >>> list(big.multisplit('appleXYbananaYXYcookie', ('X', 'Y'), separate=True, keep=big.AS_PAIRS))
    [('apple', 'X'), ('', 'Y'), ('banana', 'Y'), ('', 'X'), ('', 'Y'), ('cookie', '')]
```

</dd></dl>

#### `strip`

<dl><dd>

`strip` indicates whether multisplit should strip separators from
the beginning and/or end of `s`.  It supports five values:
false, true, `big.LEFT`, `big.RIGHT`, and `big.PROGRESSIVE`.

By default, `strip` is false, which means it doesn't strip any
leading or trailing separators:

```Python
    >>> list(big.multisplit('XYappleXbananaYcookieYXY', ('X', 'Y'))) # strip defaults to False
    ['', 'apple', 'banana', 'cookie', '']
```

Setting `strip` to true strips both leading and trailing separators:

```Python
    >>> list(big.multisplit('XYappleXbananaYcookieYXY', ('X', 'Y'), strip=True))
    ['apple', 'banana', 'cookie']
```

`big.LEFT` and `big.RIGHT` tell `multistrip` to only strip on that
side of the string:

```Python
    >>> list(big.multisplit('XYappleXbananaYcookieYXY', ('X', 'Y'), strip=big.LEFT))
    ['apple', 'banana', 'cookie', '']
    >>> list(big.multisplit('XYappleXbananaYcookieYXY', ('X', 'Y'), strip=big.RIGHT))
    ['', 'apple', 'banana', 'cookie']
```

`big.PROGRESSIVE` duplicates a specific behavior of `str.split` when using
`maxsplit`.  It always strips on the left, but it only strips on the right
if the string is completely split.  If `maxsplit` is reached before the entire
string is split, and `strip` is `big.PROGRESSIVE`, `multisplit` *won't* strip
the right side of the string.  Note in this example how the trailing separator
`Y` isn't stripped from the input string when `maxsplit` is less than `3`.

```Python
    >>> list(big.multisplit('XappleXbananaYcookieY', ('X', 'Y'), strip=big.PROGRESSIVE))
    ['apple', 'banana', 'cookie']
    >>> list(big.multisplit('XappleXbananaYcookieY', ('X', 'Y'), maxsplit=0, strip=big.PROGRESSIVE))
    ['appleXbananaYcookieY']
    >>> list(big.multisplit('XappleXbananaYcookieY', ('X', 'Y'), maxsplit=1, strip=big.PROGRESSIVE))
    ['apple', 'bananaYcookieY']
    >>> list(big.multisplit('XappleXbananaYcookieY', ('X', 'Y'), maxsplit=2, strip=big.PROGRESSIVE))
    ['apple', 'banana', 'cookieY']
    >>> list(big.multisplit('XappleXbananaYcookieY', ('X', 'Y'), maxsplit=3, strip=big.PROGRESSIVE))
    ['apple', 'banana', 'cookie']
    >>> list(big.multisplit('XappleXbananaYcookieY', ('X', 'Y'), maxsplit=4, strip=big.PROGRESSIVE))
    ['apple', 'banana', 'cookie']
```

</dd></dl>

#### `reverse`

<dl><dd>

`reverse` specifies where `multisplit` starts parsing the string--from
the beginning, or the end--and in what direction it moves when parsing
the string--towards the end, or towards the beginning.  It only supports
two values: when it's false, `multisplit` starts at the beginning of the
string, and parses moving to the right (towards the end of the string).
But when `reverse` is true, `multisplit` starts at the *end* of the
string, and parses moving to the *left* (towards the *beginning*
of the string).

This has two noticable effects on `multisplit`'s output.  First, this
changes which splits are kept when `maxsplit` is less than the total number
of splits in the string.  When `reverse` is true, the splits are counted
starting on the right and moving towards the left:

```Python
    >>> list(big.multisplit('appleXbananaYcookie', ('X', 'Y'), reverse=True)) # maxsplit defaults to -1
    ['apple', 'banana', 'cookie']
    >>> list(big.multisplit('appleXbananaYcookie', ('X', 'Y'), maxsplit=0, reverse=True))
    ['appleXbananaYcookie']
    >>> list(big.multisplit('appleXbananaYcookie', ('X', 'Y'), maxsplit=1, reverse=True))
    ['appleXbanana', 'cookie']
    >>> list(big.multisplit('appleXbananaYcookie', ('X', 'Y'), maxsplit=2, reverse=True))
    ['apple', 'banana', 'cookie']
    >>> list(big.multisplit('appleXbananaYcookie', ('X', 'Y'), maxsplit=3, reverse=True))
    ['apple', 'banana', 'cookie']
```

The second effect is far more subtle.  It's only relevant when splitting strings
containing multiple *overlapping* separators.  When `reverse` is false, and there
are two (or more) overlapping separators, the string is split by the *leftmost*
overlapping separator.  When `reverse` is true, and there are two (or more)
overlapping separators, the string is split by the *rightmost* overlapping
separator.

Consider these two calls to `multisplit`.  The only difference between them is
the value of `reverse`.  They produce different results, even though neither
one uses `maxsplit`.

```Python
    >>> list(big.multisplit('appleXAYbananaXAYcookie', ('XA', 'AY'))) # reverse defaults to False
    ['apple', 'Ybanana', 'Ycookie']
    >>> list(big.multisplit('appleXAYbananaXAYcookie', ('XA', 'AY'), reverse=True))
    ['appleX', 'bananaX', 'cookie']
```
</dd></dl>

### Reimplementing library functions using `multisplit`

Here are some examples of how you could use
[`multisplit`](#multisplits-separatorsnone--keepfalse-maxsplit-1-reversefalse-separatefalse-stripfalse)
to replace some common Python string splitting methods.  These exactly duplicate the
behavior of the originals.

```Python
def _multisplit_to_split(s, sep, maxsplit, reverse):
    separate = sep != None
    if separate:
        strip = False
    else:
        sep = big.ascii_whitespace if isinstance(s, bytes) else big.whitespace
        strip = big.PROGRESSIVE
    result = list(big.multisplit(s, sep,
        maxsplit=maxsplit, reverse=reverse,
        separate=separate, strip=strip))
    if not separate:
        # ''.split() == '   '.split() == []
        if result and (not result[-1]):
            result.pop()
    return result

def str_split(s, sep=None, maxsplit=-1):
    return _multisplit_to_split(s, sep, maxsplit, False)

def str_rsplit(s, sep=None, maxsplit=-1):
    return _multisplit_to_split(s, sep, maxsplit, True)

def str_splitlines(s, keepends=False):
    linebreaks = big.ascii_linebreaks if isinstance(s, bytes) else big.linebreaks
    l = list(big.multisplit(s, linebreaks,
        keep=keepends, separate=True, strip=False))
    if l and not l[-1]:
    	# yes, ''.splitlines() returns an empty list
        l.pop()
    return l

def _partition_to_multisplit(s, sep, reverse):
    if not sep:
        raise ValueError("empty separator")
    l = tuple(big.multisplit(s, (sep,),
        keep=big.ALTERNATING, maxsplit=1, reverse=reverse, separate=True))
    if len(l) == 1:
        empty = b'' if isinstance(s, bytes) else ''
        if reverse:
            l = (empty, empty) + l
        else:
            l = l + (empty, empty)
    return l

def str_partition(s, sep):
    return _partition_to_multisplit(s, sep, False)

def str_rpartition(s, sep):
    return _partition_to_multisplit(s, sep, True)
```

You wouldn't want to use these, of course--Python's built-in
functions are so much faster!

### Why do you sometimes get empty strings when you split?

Sometimes when you split using
[`multisplit`](#multisplits-separatorsnone--keepfalse-maxsplit-1-reversefalse-separatefalse-stripfalse),
you'll get empty strings in the return value.  This might be unexpected,
violating the [Principle Of Least Astonishment.](https://en.wikipedia.org/wiki/Principle_of_least_astonishment)
But there are excellent reasons for this behavior.

Let's start by observing what `str.split` does. `str.split` really has two
major modes of operation: when you don't pass in a separator (or pass in `None` for the
separator), and when you pass in an explicit separator string.  In this latter mode,
the documentation says it regards every instance of a separator string as an individual
separator splitting the string.  What does that mean?  Watch what happens when you have
two adjacent separators in the string you're splitting:

```Python
    >>> '1,2,,3'.split(',')
    ['1', '2', '', '3']
```

What's that empty string doing between `'2'` and `'3'`?  Here's how you should think about it:
when you pass in an explicit separator, `str.split` splits at *every* occurance of that
separator in the string.  It *always* splits the string into two places, whenever there's
a separator.  And when there are two adjacent separators, conceptually, they have a
zero-length string in between them:

```Python
    >>> '1,2,,3'[4:4]
    ''
```

The empty string in the output of `str.split` represents the fact that there
were two adjacent separators.  If `str.split` didn't add that empty string,
the output would look like this:

```Python
    ['1', '2', '3']
```

But then it'd be indistinguishable from splitting the same string *without*
two separators in a row:

```Python
    >>> '1,2,3'.split(',')
    ['1', '2', '3']
```

This difference is crucial when you want to reconstruct the original string from
the split list.  `str.split` with a separator should always be reversable using
`str.join`, and with that empty string there it works correctly:

```Python
    >>> ','.join(['1', '2', '3'])
    '1,2,3'
    >>> ','.join(['1', '2', '', '3'])
    '1,2,,3'
```

Now take a look at what happens when the string
you're splitting starts or ends with a separator:

```Python
    >>> ',1,2,3,'.split(',')
    ['', '1', '2', '3', '']
```

This might seem weird.  But, just like with two adjacent separators,
this behavior is important for consistency.  Conceptually there's
a zero-length string between the beginning of the string and the first
comma.  And `str.join` needs those empty strings in order to correctly
recreate the original string.

```Python
    >>> ','.join(['', '1', '2', '3', ''])
    ',1,2,3,'
```

Naturally,
[`multisplit`](#multisplits-separatorsnone--keepfalse-maxsplit-1-reversefalse-separatefalse-stripfalse)
lets you duplicate this behavior.  When you want
[`multisplit`](#multisplits-separatorsnone--keepfalse-maxsplit-1-reversefalse-separatefalse-stripfalse)
to behave just like `str.split` does with an explicit separator
string, just pass in `keep=False`, `separate=True`, and `strip=False`.
That is, if `a` and `b` are strings,

```Python
     big.multisplit(a, (b,), keep=False, separate=True, strip=False)
```

always produces the same output as

```Python
     a.split(b)
```

For example, here's
[`multisplit`](#multisplits-separatorsnone--keepfalse-maxsplit-1-reversefalse-separatefalse-stripfalse)
splitting the strings we've been playing with, using these parameters:

```Python
    >>> list(big.multisplit('1,2,,3', (',',), keep=False, separate=True, strip=False))
    ['1', '2', '', '3']
    >>> list(big.multisplit(',1,2,3,', (',',), keep=False, separate=True, strip=False))
    ['', '1', '2', '3', '']
```

This "emit an empty string" behavior also has ramifications when `keep` isn't false.
The behavior of `keep=True` is easy to predict; `multisplit` just appends the separators
to the previous string segment:

```Python
    >>> list(big.multisplit('1,2,,3', (',',), keep=True, separate=True, strip=False))
    ['1,', '2,', ',', '3']
    >>> list(big.multisplit(',1,2,3,', (',',), keep=True, separate=True, strip=False))
    [',', '1,', '2,', '3,', '']
```

The principle here is that, when you use `keep=True`, you should be able to reconstitute
the original string with `''.join`:

```Python
    >>> ''.join(['1,', '2,', ',', '3'])
    '1,2,,3'
    >>> ''.join([',', '1,', '2,', '3,', ''])
    ',1,2,3,'
```

`keep=big.ALTERNATING` is much the same, except we insert the separators as their
own segments, rather than appending each one to the previous segment:

```Python
    >>> list(big.multisplit('1,2,,3', (',',), keep=big.ALTERNATING, separate=True, strip=False))
    ['1', ',', '2', ',', '', ',', '3']
    >>> list(big.multisplit(',1,2,3,', (',',), keep=big.ALTERNATING, separate=True, strip=False))
    ['', ',', '1', ',', '2', ',', '3', ',', '']
```

Remember, `ALTERNATING` output always begins and ends with a non-separator string.
If the string you're splitting begins or ends with a separator, the output
from `multisplit` specifying `keep=ALTERNATING` will correspondingly begin or end
with an empty string.

And, as with `keep=True`, you can also recreate the original string by passing
these arrays in to `''.join`:

```Python
    >>> ''.join(['1', ',', '2', ',', '', ',', '3'])
    '1,2,,3'
    >>> ''.join(['', ',', '1', ',', '2', ',', '3', ',', ''])
    ',1,2,3,'
```

Finally there's `keep=big.AS_PAIRS`.  The behavior here seemed so strange,
initially I thought it was wrong.  But I've given it a *lot* of thought, and
I've convinced myself that this is correct:

```Python
    >>> list(big.multisplit('1,2,,3', (',',), keep=big.AS_PAIRS, separate=True, strip=False))
    [('1', ','), ('2', ','), ('', ','), ('3', '')]
    >>> list(big.multisplit(',1,2,3,', (',',), keep=big.AS_PAIRS, separate=True, strip=False))
    [('', ','), ('1', ','), ('2', ','), ('3', ','), ('', '')]
```

That tuple at the end, just containing two empty strings:

```Python
    ('', '')
```

It's *so strange.*  How can that be right?

In short, it's similar to the `str.split` situation.
When called with `keep=AS_PAIRS`,
[`multisplit`](#multisplits-separatorsnone--keepfalse-maxsplit-1-reversefalse-separatefalse-stripfalse)
guarantees that the final tuple will contain an empty separator string.
If the string you're splitting ends with a separator, it *must* emit
the empty non-separator string, followed by the empty separator string.

Think of it this way: with the tuple of empty strings there, you can easily
convert one `keep` format into any another.  (Provided that you know
what the separators were--either the source `keep` format was not false,
or you only used one separator string when calling `multisplit`).
Without that tuple of empty strings at the end, you'd also have to have an
`if` statement to add or remove empty stuff from the end.

I'll demonstrate this with a simple example.  Here's the output of
`multisplit` splitting the string `'1a1z1'` by the separator `'1'`,
in each of the four `keep` formats:

```Python
>>> list(big.multisplit('1a1z1', '1', keep=False))
['', 'a', 'z', '']
>>> list(big.multisplit('1a1z1', '1', keep=True))
['1', 'a1', 'z1', '']
>>> list(big.multisplit('1a1z1', '1', keep=big.ALTERNATING))
['', '1', 'a', '1', 'z', '1', '']
>>> list(big.multisplit('1a1z1', '1', keep=big.AS_PAIRS))
[('', '1'), ('a', '1'), ('z', '1'), ('', '')]
```

Because the `AS_PAIRS` output ends with that tuple of empty
strings, we can mechanically convert it into any of the other
formats, like so:

```Python
>>> result = list(big.multisplit('1a1z1', '1', keep=big.AS_PAIRS))
>>> result
[('', '1'), ('a', '1'), ('z', '1'), ('', '')]
>>> [s[0] for s in result] # convert to keep=False
['', 'a', 'z', '']
>>> [s[0]+s[1] for s in result] # convert to keep=True
['1', 'a1', 'z1', '']
>>> [s for t in result for s in t][:-1] # convert to keep=big.ALTERNATING
['', '1', 'a', '1', 'z', '1', '']
```

If the `AS_PAIRS` output *didn't* end with that tuple of empty strings,
you'd need to add an `if` statement to restore the trailing empty
strings as needed.

### Other differences between multisplit and str.split

`str.split` returns an *empty list* when you split an
empty string by whitespace:

```Python
>>> ''.split()
[]
```

But not when you split by an explicit separator:

```Python
>>> ''.split('x')
['']
```

[`multisplit`](#multisplits-separatorsnone--keepfalse-maxsplit-1-reversefalse-separatefalse-stripfalse)
is consistent here.  If you split an empty string, it always returns an empty string,
as long as the separators are valid:

```Python
>>> list(big.multisplit(''))
['']
>>> list(big.multisplit('', ('a', 'b', 'c')))
['']
```

Similarly, when splitting a string that only contains whitespace, `str.split` also
returns an empty list:

```Python
>>> '     '.split()
[]
```

This is really the same as "splitting an empty string", because when `str.split`
splits on whitespace, the first thing it does is strip leading whitespace.

If you [`multisplit`](#multisplits-separatorsnone--keepfalse-maxsplit-1-reversefalse-separatefalse-stripfalse)
a string that only contains whitespace, and you split on whitespace characters,
it returns two empty strings:

```Python
>>> list(big.multisplit('     '))
['', '']
```

This is because the string conceptually starts with a zero-length string,
then has a run of whitespace characters, then ends with another zero-length
string.  So those two empty strings are the leading and trailing zero-length
strings, separated by whitespace.  If you tell
[`multisplit`](#multisplits-separatorsnone--keepfalse-maxsplit-1-reversefalse-separatefalse-stripfalse)
to also strip the string, you'll get back a single empty string:

```Python
>>> list(big.multisplit('     ', strip=True))
['']
```

And
[`multisplit`](#multisplits-separatorsnone--keepfalse-maxsplit-1-reversefalse-separatefalse-stripfalse)
behaves consistently even when you use different separators:

```Python
>>> list(big.multisplit('ababa', 'ab'))
['', '']
>>> list(big.multisplit('ababa', 'ab', strip=True))
['']
```

----------

<ol><li id="re_strip_footnote"><p>

And I should know--`multisplit` is implemented using `re.split`!

</p></li></ol>

</dd></dl>

## Whitespace and line-breaking characters in Python and big

<dl><dd>

### Overview

Several functions in **big** take a `separators`
argument, an iterable of separator strings.
Examples of these functions include
[`lines`](#liness-separatorsnone--line_number1-column_number1-tab_width8-kwargs)
and
[`multisplit`.](#multisplits-separatorsnone--keepfalse-maxsplit-1-reversefalse-separatefalse-stripfalse)
Although you can use any iterable of strings
you like, most often you'll be separating on some
form of whitespace.  But what, exactly, *is*
whitespace?  There's more to this topic than you
might suspect.

The good news is, you can almost certainly ignore all the
complexity.  These days the only whitespace characters you're
likely to encounter are spaces, tabs, newlines, and maybe
carriage returns.  Python and **big** handle all those easily.

With respect to **big** and these `separators` arguments,
**big** provides four values designed for use as `separators`.
All four of these are tuples containing whitespace characters:

* When working with `str` objects, you'll want to use either
  [`big.whitespace`](#whitespace) or [`big.linebreaks`.](#linebreaks)
  `big.whitespace` contains all the whitespace characters,
  `big.linebreaks` contains just the line-breaking
  whitespace characters.
* **big** also has equivalents for working with `bytes`
  objects: [`big.bytes_whitespace`](#bytes_whitespace)
  and [`big.bytes_linebreaks`,](#bytes_linebreaks)
  respectively.

Apart from exceptionally rare occasions, these are all you'll ever need.
And if that's all you need, you can stop reading this
section now.

But what about those exceptionally rare occasions?
You'll be pleased to know **big** handles them too.
The rest of this section is
a deep dive into these rare occasions.


### Python

Here's the list of all characters recognized by
Python `str` objects as whitespace characters:

    # char    decimal   hex      name
    ##########################################
    '\t'    , #     9 - 0x0009 - tab
    '\n'    , #    10 - 0x000a - newline
    '\v'    , #    11 - 0x000b - vertical tab
    '\f'    , #    12 - 0x000c - form feed
    '\r'    , #    13 - 0x000d - carriage return
    '\x1c'  , #    28 - 0x001c - file separator
    '\x1d'  , #    29 - 0x001d - group separator
    '\x1e'  , #    30 - 0x001e - record separator
    '\x1f'  , #    31 - 0x001f - unit separator
    ' '     , #    32 - 0x0020 - space
    '\x85'  , #   133 - 0x0085 - next line
    '\xa0'  , #   160 - 0x00a0 - non-breaking space
    '\u1680', #  5760 - 0x1680 - ogham space mark
    '\u2000', #  8192 - 0x2000 - en quad
    '\u2001', #  8193 - 0x2001 - em quad
    '\u2002', #  8194 - 0x2002 - en space
    '\u2003', #  8195 - 0x2003 - em space
    '\u2004', #  8196 - 0x2004 - three-per-em space
    '\u2005', #  8197 - 0x2005 - four-per-em space
    '\u2006', #  8198 - 0x2006 - six-per-em space
    '\u2007', #  8199 - 0x2007 - figure space
    '\u2008', #  8200 - 0x2008 - punctuation space
    '\u2009', #  8201 - 0x2009 - thin space
    '\u200a', #  8202 - 0x200a - hair space
    '\u2028', #  8232 - 0x2028 - line separator
    '\u2029', #  8233 - 0x2029 - paragraph separator
    '\u202f', #  8239 - 0x202f - narrow no-break space
    '\u205f', #  8287 - 0x205f - medium mathematical space
    '\u3000', # 12288 - 0x3000 - ideographic space

This list was derived by iterating over every character
defined in Unicode, and testing to see if the `split()`
method on a Python `str` object splits at that character.

The first surprise: this *isn't* the same as the list of
[all characters defined by Unicode as whitespace.](https://en.wikipedia.org/wiki/Whitespace_character#Unicode)
It's *almost* the same list, except Python adds four extra
characters: `'\x1c'`,  `'\x1d'`,  `'\x1e'`, and `'\x1f'`,
which respectively are called "file separator", "group separator",
"record separator", and "unit separator".
I'll refer to these as "the four ASCII separator characters".

These characters were defined as part of [the original ASCII
standard,](https://en.wikipedia.org/wiki/ASCII) way back in 1963.
As their names suggest, they were intended to be used as separator
characters for data, the same way
[Ctrl-Z was used to indicate end-of-file in the CPM and earliest
FAT filesystems.](https://en.wikipedia.org/wiki/End-of-file#EOF_character)
But the four ASCII separator characters were rarely used
even back in the day.  Today they're practically unheard of.

As a rule, printing these characters to the screen generally
doesn't do anything--they don't move the cursor, and the
screen doesn't change.
So their behavior is a bit mysterious.  A lot of people (including
early Python programmers it seems!) thought that meant they're
whitespace.  This seems like an odd conclusion to me.  After all,
all the other whitespace characters move the cursor, either right
or down or both; these don't move the cursor at all.

[The Unicode standard](https://www.unicode.org/Public/14.0.0/)
is unambiguous: these characters are *not whitespace.*  And yet Python's
"Unicode object" behaves as if they are.  So I'd say this is a bug;
Python's Unicode object should implement what the Unicode standard says.
Like many bugs, this one has lingered for a long time.  The behavior
is present in Python 2, there's
[a ten-year-old issue on the Python issue tracker about this,](https://github.com/python/cpython/issues/62436)
 and it's not making progress.

The second surprise has to do with `bytes` objects.
Of course, `bytes` objects represent binary data, and don't
necessarily represent characters.  Even if they do, they don't
have any encoding associated with them.  However, for
convenience--and backwards-compatibility with Python 2--Python's
`bytes` objects support several method calls that treat the data
as if it were "ASCII-compatible".

The surprise: These methods on Python `bytes` objects recognize
a *different* set of whitespace characters.  Here's the list of
all bytes recognized by Python `bytes` objects as whitespace:

    # char  decimal  hex    name
    #######################################
    '\t'    , #  9 - 0x09 - tab
    '\n'    , # 10 - 0x0a - newline
    '\v'    , # 11 - 0x0b - vertical tab
    '\f'    , # 12 - 0x0c - form feed
    '\r'    , # 13 - 0x0d - carriage return
    ' '     , # 32 - 0x20 - space

This list was derived by iterating over every possible
byte value, and testing to see if the `split()` method
on a Python `bytes` object splits at that byte.

The good news is, this list is the same as ASCII's list,
and it agrees with Unicode.
In fact this list is quite familiar to C programmers;
it's the same whitespace characters recognized by the
standard C function
[`isspace()` (in `ctypes.h`).](https://www.oreilly.com/library/view/c-in-a/0596006977/re129.html)
Python has used this function to decide which characters
are and aren't whitespace in 8-bit strings since its very
beginning.

Notice that this list *doesn't* contain the
four ASCII separator characters.  That these two
types in Python don't agree only enhances the mystery.

### Line-breaking characters

The situation is slightly worse with line-breaking
characters. Line-breaking characters are a subset of
whitespace characters; they're whitespace characters that
always move the cursor down.  And, as with whitespace
generally, Python `str` objects don't agree with Unicode
about what is and is not a line-breaking character,
and Python `bytes` objects don't agree with either of those.

Here's the list of all Unicode characters recognized by
Python `str` objects as line-breaking characters:

    # char    decimal   hex      name
    ##########################################
    '\n'    , #   10 0x000a - newline
    '\v'    , #   11 0x000b - vertical tab
    '\f'    , #   12 0x000c - form feed
    '\r'    , #   13 0x000d - carriage return
    '\x1c'  , #   28 0x001c - file separator
    '\x1d'  , #   29 0x001d - group separator
    '\x1e'  , #   30 0x001e - record separator
    '\x85'  , #  133 0x0085 - next line
    '\u2028', # 8232 0x2028 - line separator
    '\u2029', # 8233 0x2029 - paragraph separator

This list was derived by iterating over every character
defined in Unicode, and testing to see if the `splitlines()`
method on a Python `str` object splits at that character.

Again, this is different from [the list of characters
defined as line-breaking whitespace in Unicode.](https://en.wikipedia.org/wiki/Newline#Unicode)
And again it's because Python defines some of the four ASCII separator
characters as line-breaking characters.  In this case
it's only the first three; Python doesn't consider
the fourth, "unit separator", as a line-breaking character.
(I don't know why Python draws this distinction...
but then again, I don't know why it considers the
first three to be line-breaking.  It's *all* a mystery to me.)

Here's the list of all characters recognized by
Python `bytes` objects as line-breaking characters:

    # char  decimal hex      name
    #######################################
    '\n'    , #  10 0x000a - newline
    '\r'    , #  13 0x000d - carriage return

This list was derived by iterating over every possible
byte, and testing to see if the `splitlines()`
method on a Python `bytes` object splits at that byte.

It's here we find our final unpleasant surprise:
the methods on Python `bytes` objects *don't* consider
`'\v'` (vertical tab)
and
`'\f'` (form feed)
to be line-break characters.  I assert this is also a bug.
These are well understood to be line-breaking characters;
"vertical tab" is like a "tab", except it moves the cursor
down instead of to the right.  And "form feed" moves the
cursor to the top left of the next "page", which requires
advancing at least one line.

### How **big** handles this situation

To be crystal clear: the odds that any of this will cause
a problem for you are *extremely* low.  In order for it
to make a difference:

* you'd have to encounter text using one of these six characters
  where Python disagrees with Unicode and ASCII, and
* you'd have to process the input based on some definition
  of whitespace, and
* it would have to produce different results than you might
  have other wise expected, *and*
* this difference in results would have to be important.

It seems extremely unlikely that all of these will be true for you.

In case this *does* affect you, **big** has
a complete set of predefined whitespace tuples that will
handle any of these situations.
**big** defines a total of *ten* tuples, sorted into
five categories.

In every category there are two values: one that contains
`whitespace`, the other contains `linebreaks`.  The
`whitespace` tuple contains all the possible values of
whitespace--characters that move the cursor either
horizontally, or vertically, or both, but don't
print anything visible to the screen.  The `linebreaks`
tuple contains the subset of whitespace characters that
move the cursor vertically.

The most important two values start with `str_`:
[`str_whitespace`](#str_whitespace)
and
[`str_linebreaks`.](#str_linebreaks)
These contain all the whitespace characters
recognized by the Python `str` object.

Next are two values that start with `unicode_`:
[`unicode_whitespace`](#unicode_whitespace)
and
[`unicode_linebreaks`.](#unicode_linebreaks)
These contain all the whitespace characters
defined in the Unicode standard.

Third, two values that start with `ascii_`:
[`ascii_whitespace`](#ascii_whitespace)
and
[`ascii_linebreaks`.](#ascii_linebreaks)
These contain all the whitespace characters
defined in ASCII.

Fourth, two values that start with `bytes_`:
[`bytes_whitespace`](#bytes_whitespace)
and
[`bytes_linebreaks`.](#bytes_linebreaks)
These contain all the whitespace characters
recognized by the Python `bytes` object.

Finally we have the two tuples that lack a prefix:
[`whitespace`](#whitespace)
and
[`linebreaks`.](#linebreaks)
These are the tuples you should use most of the time,
and several **big** functions use them as default values.
These are identical to `str_whitespace` and
`str_linebreaks` respectively.

(**big** actually defines an *additional* ten tuples,
as discussed in the very next section.)

### The Unix, Mac, and DOS line-break conventions

Historically, different platforms used different
ASCII characters--or sequences of ASCII characters--to
represent "go to the next line" in text files.  Here are the
most popular conventions:

    \n    - UNIX, Amiga
    \r    - Mac OS (before OS X), many 8-bit computers
    \r\n  - Windows, DOS

(There are a couple more conventions, and a lot more history,
in the [Wikipedia article on newlines.)](https://en.wikipedia.org/wiki/Newline#Representation)

Handling these differing conventions was a stumbling block
for a long time--both for computer programs, and in the
daily lives of computer users.  Python went through several
iterations on how to handle this, eventually settling on
the ["universal newlines"](https://peps.python.org/pep-0278/)
support added in Python 2.3.
These days the world seems to be converging on the UNIX
standard `'\n'`; Windows supports it, and it's the default
on every other modern platform.
So in practice you probably don't have end-of-line conversion
problems, either.

But just in case, **big** has one more trick.  All of
the tuples defined in the previous section--from `whitespace`
to `ascii_linebreaks`--also contain this string:

    '\r\n'

(The two `bytes_` tuples contain the `bytes` equivalent,
`b'\r\n`.)

This addition means that, when you use one of these tuples
with one of the **big** functions that take separators,
it'll split on `\r\n` as if it was one character.  This
means that **big** itself should automatically handle
the DOS and Windows end-of-line character sequence, in
case one happens to creep into your data.

If you don't want this behavior, just add the suffix
`_without_crlf` to the end of any of the ten tuples,
e.g. `whitespace_without_crlf`, `bytes_linebreaks_without_crlf`.

### Whitespace and line-breaking characters for other platforms

What if you need to split text by whitespace, or by lines,
but that text is in `bytes` format with an unusual encoding?
**big** makes that easy too.  If one of the builtin tuples
won't work for you, you can can make your own tuple from scratch,
or modify an existing tuple to meet your needs.

For example, let's say you need to split a document by
whitespace, and the document is encoded in [code page 850,
aka "latin-1".](https://en.wikipedia.org/wiki/Code_page_850)
Normally the easiest thing would be to decode it a `str` object
using the `'latin-1'` text codec, then operate on it normally.
But you might have reasons why you don't want to decode it--maybe
the document is damaged and doesn't decode properly, and it's
easier to work with the encoded bytes than to fix it.  If you
want to process the text with a **big** function that accepts a
`separator` argument, you could make your own custom tuple
of "latin-1" whitespace characters.  "latin-1" has the same
whitespace characters as ASCII, but adds one more, value 255,
which is not line-breaking.  So it's easy to make the appropriate
tuples yourself:

    latin_1_whitespace = big.bytes_whitespace + (b'\xff',)
    latin_1_linebreaks = big.bytes_linebreaks

What if you want to process a `bytes` object containing
UTF-8?  That's easy too.  Just convert one of the existing
tuples containing `str` objects using
[`big.encode_strings`.](#encode_stringso--encodingascii)
For example, to split a UTF-8 encoded bytes object `b` using
the Unicode line-breaking characters, you could call:

    multisplit(b, encode_strings(unicode_linebreaks, encoding='utf-8'))

Note that this technique probably won't work correctly for most other
multibyte encodings, for example [UTF-16.](https://en.wikipedia.org/wiki/UTF-16)
For these encodings, you should decode to `str` before processing.

Why?  It's because `multisplit` could find matches in multibyte
sequences *straddling* characters.  Consider this example:

```Python
>>> haystack = '\u0101\u0102'
>>> needle = '\u0201'
>>> needle in haystack
False
>>> 
>>> encoded_haystack = haystack.encode('utf-16-le')
>>> encoded_needle = needle.encode('utf-16-le')
>>> encoded_needle in encoded_haystack
True
```

The character `'\u0201'` doesn't appear in the original string,
but the *encoded* version appears in the *encoded* string,
as the *second* byte of the *first* character and the *first*
byte of the *second* character:

```Python
>>> encoded_haystack
b'\x01\x01\x02\x01'
>>> encoded_needle
b'\x01\x02'
```

</dd></dl>


## `lines` and lines modifier functions

<dl><dd>

[`lines`](#liness-separatorsnone--line_number1-column_number1-tab_width8-kwargs)
is a function that makes it easy to write well-behaved, feature-rich text parsers.


[`lines`](#liness-separatorsnone--line_number1-column_number1-tab_width8-kwargs) itself
iterates over a string, returning an iterator that yields individual lines
split from that string.  The iterator yields a 2-tuple:
```
(LinesInfo, line)
```
The `LinesInfo` object provides the line number and starting column number
for each line.  This makes it easy for your parser to provide
line and column information for error messages.

This iterator is designed to be modified by "lines modifier"
functions.  These are functions that consume a lines
iterator and re-yield the values, possibly modifying or
discarding them along the way.  For example, passing
a [`lines`](#liness-separatorsnone--line_number1-column_number1-tab_width8-kwargs) iterator into `lines_filter_empty_lines` results
in an iterator that skips over the empty lines.
All the lines modifier functions that ship with **big**
start with the string `lines_`.

Most lines modifier function names belong to a category,
encoded as the second word in the function name
(immediately after `lines_`).  Some examples:

* `lines_filter_` functions conditionally remove
  lines from the output.  For example, `lines_filter_empty_lines`
  will only yield a line if it isn't empty.
* `lines_strip_` functions may remove one or
  more substrings from the line.  For example,
  [`lines_strip_indent(li)`](#lines_strip_indentli)
  strips the leading whitespace from a line before yielding
  it.  (Whenever a lines modifier removes leading text from a line,
  it will add a `leading` field to the accompanying `LineInfo` object
  containing the removed substring, and will also update the
  `column_number` of the line to reflect the new starting column.)
* `lines_convert_` functions means this lines modifier may change one
  or more substrings in the line.  For example,
  `lines_convert_tabs_to_spaces` changes tab characters
  to space characters in any lines it processes.

(**big** isn't strict about these category names though.
For example,
[`lines_containing(li, s, *, invert=False)`](#lines_containingli-s--invertfalse)
and
[`lines_grep(li, pattern, *, invert=False, flags=0)`](#lines_grepli-pattern--invertfalse-flags0)
are obviously "filter" modifiers, but their names
don't start with `lines_filter_`.)

All lines modifier functions are composable with each
other; you can "stack" them together simply by passing
the output of one into the input of another.  For example,

```Python
     with open("textfile.txt", "rt") as f:
         for info, line in big.lines_filter_empty_lines(
     	     big.lines_rstrip(lines(f.read()))):
     	     ...
```

will iterate over the lines of `textfile.txt`, skipping
over all empty lines and lines that consist only of
whitespace.

When you stack line modifiers in this way, note that the
*outer* modifiers happen *later*.  In the above example,
each line is first "r-stripped", and then discarded
if it's empty.  If you stacked the line modifiers in
the opposite order:

```Python
     with open("textfile.txt", "rt") as f:
         for info, line in big.lines_rstrip(
     	     big.lines_filter_empty_lines(lines(f.read()))):
     	     ...
```

then it'd filter out empty lines first, and *then*
"r-strip" the lines.  So lines in the input that contained
only whitespace would still get yielded as empty lines,
which is probably not what you want.  Ordering is important!

Of course, you can write your own lines modifier functions.
Simply accept a lines iterator as an argument, iterate over
it, and yield each line info and line, modifying them
(or not yielding them!) as you see fit.  You could
even write your own lines iterator, a replacement for
[`lines`](#liness-separatorsnone--line_number1-column_number1-tab_width8-kwargs),
if you need functionality
[`lines`](#liness-separatorsnone--line_number1-column_number1-tab_width8-kwargs) doesn't provide.

Note that if you write your own lines modifier function,
and it removes text from the beginning the line, you must
update `column_number` in the `LineInfo` object manually--it
doesn't happen automatically.  Note that you should always
*add to* `column_number`, don't just set it.  (A previous
lines modifier might have already incremented it.)  That's
best practice for any field in `LineInfo`; you should amend
it, rather than set it outright.

Speaking of best practices for lines modifier functions,
it's also considered good hygiene to modify the `LineInfo`
object that was yielded to you.  Don't create a new one
and yield that instead.  Previous lines modifier iterators
may have added fields to the `LineInfo` that you need to
preserve.

</dd></dl>

## Word wrapping and formatting

<dl><dd>

**big** contains three functions used to reflow and format text
in a pleasing manner.  In the order you should use them, they are
[`split_text_with_code`](#split_text_with_codes--tab_width8-allow_codetrue-code_indent4-convert_tabs_to_spacestrue),
[`wrap_words(),`](#wrap_wordswords-margin79--two_spacestrue),
and optionally
[`merge_columns`](#merge_columnscolumns-column_separator--overflow_responseoverflowresponseraise-overflow_before0-overflow_after0).
This trio of functions gives you the following word-wrap superpowers:

* Paragraphs of text representing embedded "code" don't get word-wrapped.
  Instead, their formatting is preserved.
* Multiple texts can be merged together into multiple columns.

### "text" vs "code"

The **big** word wrapping functions also distinguish between
"text" and "code".  The main distinction is, "text" lines can
get word-wrapped, but "code" lines shouldn't.  **big** considers
any line starting with enough whitespace to be a "code" line;
by default, this is four spaces.  Any non-blank line that
starting with four spaces is a "code" line, and any non-blank
line that starts with less than four spaces is a "text" line.

In "text" mode:

* words are separated by whitespace,
* initial whitespace on the line is discarded,
* the amount of whitespace between words is irrelevant,
* individual newline characters are ignored, and
* more than two newline characters are converted into exactly
  two newlines (aka a "paragraph break").

In "code" mode:

* all whitespace is preserved, except for trailing whitespace on a line, and
* all newline characters are preserved.

Also, whenever
[`split_text_with_code`](#split_text_with_codes--tab_width8-allow_codetrue-code_indent4-convert_tabs_to_spacestrue)
switches between
"text" and "code" mode, it emits a paragraph break.

#### Split text array

A *split text array* is an intermediary data structure
used by **big.text** functions to represent text.
It's literally just an array of strings, where the strings
represent individual word-wrappable substrings.

[`split_text_with_code`](#split_text_with_codes--tab_width8-allow_codetrue-code_indent4-convert_tabs_to_spacestrue)
returns a *split text array,* and
[`wrap_words()`](#wrap_wordswords-margin79--two_spacestrue)
consumes a *split text array.*

You'll see four kinds of strings in a *split text array:*

* Individual words, ready to be word-wrapped.
* Entire lines of "code", preserving their formatting.
* Line breaks, represented by a single newline: `'\n'`.
* Paragraph breaks, represented by two newlines: `'\n\n'`.

#### Examples

This might be clearer with an example or two.  The following text:

```
hello there!
this is text.


this is a second paragraph!
```

would be represented in a Python string as:
```Python
"hello there!\nthis is text.\n\n\nthis is a second paragraph!"
```

Note the three newlines between the second and third lines.

If you then passed this string in to
[`split_text_with_code`,](#split_text_with_codes--tab_width8-allow_codetrue-code_indent4-convert_tabs_to_spacestrue)
it'd return this *split text array:*
```Python
[ 'hello', 'there!', 'this', 'is', 'text.', '\n\n',
  'this', 'is', 'a', 'second', 'paragraph!']
```

[`split_text_with_code`](#split_text_with_codes--tab_width8-allow_codetrue-code_indent4-convert_tabs_to_spacestrue)
merged the first two lines together into
a single paragraph, and collapsed the three newlines separating
the two paragraphs into a "paragraph break" marker
(two newlines in one string).


Now let's add an example of text with some "code".  This text:

```
What are the first four squared numbers?

    for i in range(1, 5):


        print(i**2)

Python is just that easy!
```

would be represented in a Python string as (broken up into multiple strings for clarity):
```Python
"What are the first four squared numbers?\n\n"
+
"    for i in range(1, 5):\n\n\n"
+
"        print(i**2)\n\nPython is just that easy!"
```

[`split_text_with_code`](#split_text_with_codes--tab_width8-allow_codetrue-code_indent4-convert_tabs_to_spacestrue)
considers the two lines with initial whitespace as "code" lines,
and so the text is split into the following *split text array:*
```Python
['What', 'are', 'the', 'first', 'four', 'squared', 'numbers?', '\n\n',
  '    for i in range(1, 5):', '\n', '\n', '\n', '        print(i**2)', '\n\n',
  'Python', 'is', 'just', 'that', 'easy!']
```

Here we have a "text" paragraph, followed by a "code" paragraph, followed
by a second "text" paragraph.  The "code" paragraph preserves the internal
newlines, though they are represented as individual "line break" markers
(strings containing a single newline).  Every paragraph is separated by
a "paragraph marker".

Here's a simple algorithm for joining a *split text array* back into a
single string:
```Python

prev = None
a = []
for word in split_text_array:
    if not (prev and prev.isspace() and word.isspace()):
        a.append(' ')
    a.append(word)
text = "".join(a)
```

Of course, this algorithm is too simple to do word wrapping.
Nor does it handle adding two spaces after sentence-ending
punctuation.  In practice, you shouldn't do this by hand;
you should use
[`wrap_words`](#wrap_wordswords-margin79--two_spacestrue).

#### Merging columns

[`merge_columns`](#merge_columnscolumns-column_separator--overflow_responseoverflowresponseraise-overflow_before0-overflow_after0)
merges multiple strings into columns on the same line.

For example, it could merge these three Python strings:
```Python
[
"Here's the first\ncolumn of text.",
"More text over here!\nIt's the second\ncolumn!  How\nexciting!",
"And here's a\nthird column.",
]
```

into the following text:

```
Here's the first    More text over here!   And here's a
column of text.     It's the second        third column.
                    column!  How
                    exciting!
```

(Note that
[`merge_columns`](#merge_columnscolumns-column_separator--overflow_responseoverflowresponseraise-overflow_before0-overflow_after0)
doesn't do its own word-wrapping;
instead, it's designed to consume the output of
[`wrap_words`](#wrap_wordswords-margin79--two_spacestrue).)

Each column is passed in to
[`merge_columns`](#merge_columnscolumns-column_separator--overflow_responseoverflowresponseraise-overflow_before0-overflow_after0)
as a "column tuple":

```Python
(s, min_width, max_width)
```

`s` is the string,
`min_width` is the minimum width of the column, and
`max_width` is the minimum width of the column.

As you saw above, `s` can contain newline characters,
and
[`merge_columns`](#merge_columnscolumns-column_separator--overflow_responseoverflowresponseraise-overflow_before0-overflow_after0)
obeys those when formatting each column.

For each column,
[`merge_columns`](#merge_columnscolumns-column_separator--overflow_responseoverflowresponseraise-overflow_before0-overflow_after0)
measures the longest
line of each column.  The width of the column is determined
as follows:

- If the longest line is less than `min_width` characters long,
  the column will be `min_width` characters wide.
- If the longest line is less than or equal to `min_width`
  characters long, and less than or equal to `max_width`
  characters long, the column will be as wide as the longest line.
- If the longest line is greater than `max_width` characters long,
  the column will be `max_width` characters wide, and lines that
  are longer than `max_width` characters will "overflow".

#### Overflow

What is "overflow"?  It's a condition
[`merge_columns`](#merge_columnscolumns-column_separator--overflow_responseoverflowresponseraise-overflow_before0-overflow_after0)
may encounter when the text in a column is wider than that
column's `max_width`.
[`merge_columns`](#merge_columnscolumns-column_separator--overflow_responseoverflowresponseraise-overflow_before0-overflow_after0)
needs to consider both "overflow lines",
lines that are longer than `max_width`, and "overflow columns",
columns that contain one or more overflow lines.

What does
[`merge_columns`](#merge_columnscolumns-column_separator--overflow_responseoverflowresponseraise-overflow_before0-overflow_after0)
do when it encounters overflow?
[`merge_columns`](#merge_columnscolumns-column_separator--overflow_responseoverflowresponseraise-overflow_before0-overflow_after0)
supports three "strategies" to deal with this condition, and you can specify
which one you want using its `overflow_strategy` parameter.  The three
strategies are:

- `OverflowStrategy.RAISE`: Raise an `OverflowError` exception.  The default.

- `OverflowStrategy.INTRUDE_ALL`: Intrude into all subsequent columns on
all lines where the overflowed column is wider than its `max_width`.
The subsequent columns "make space" for the overflow text by not adding
text on those overflowed lines; this is called "pausing" their output.

- `OverflowStrategy.DELAY_ALL`:  Delay all columns after the overflowed
column, not beginning any until after the last overflowed line
in the overflowed column.  This is like the `INTRUDE_ALL` strategy,
except that the columns "make space" by pausing their output until
the last overflowed line.

When `overflow_strategy` is `INTRUDE_ALL` or `DELAY_ALL`, and
either `overflow_before` or `overflow_after` is nonzero, these
specify the number of extra lines before or after
the overflowed lines in a column where the subsequent columns
"pause".

</dd></dl>

## Enhanced `TopologicalSorter`

<dl><dd>

#### Overview

**big**'s [`TopologicalSorter`](#topologicalsortergraphnone)
is a drop-in replacement for
[`graphlib.TopologicalSorter`](https://docs.python.org/3/library/graphlib.html#graphlib.TopologicalSorter)
in the Python standard library (new in 3.9).
However, the version in **big** has been greatly upgraded:

- `prepare` is now optional, though it still performs a cycle check.
- You can add nodes and edges to a graph at any time, even while
  iterating over the graph.  Adding nodes and edges always succeeds.
- You can remove nodes from graph `g` with the new method `g.remove(node)`.
  Again, you can do this at any time, even while iterating over the graph.
  Removing a node from the graph always succeeds, assuming the node is in the graph.
- The functionality for iterating over a graph now lives in its own object called
  a *view*.  View objects implement the `get_ready`, `done`, and `__bool__`
  methods.  There's a default view built in to the graph object;
  the `get_ready`, `done`, and `__bool__` methods on a graph just call
  into the graph's default view.  You can create a new view at any time
  by calling the new `view` method.

Note that if you're using a view to iterate over the graph, and you modify the graph,
and the view now represents a state that isn't *coherent* with the graph,
attempting to use that view raises a `RuntimeError`.  More on what I mean
by "coherence" in a minute.

This implementation also fixes some minor warts with the existing API:

- In Python's implementation, `static_order` and `get_ready`/`done` are mutually exclusive.  If you ever call
  `get_ready` on a graph,  you can never call `static_order`, and vice-versa.  The implementaiton in **big**
  doesn't have this restriction, because its implementation of `static_order` creates and uses a new view object
  every time it's called..
- In Python's implementation, you can only iterate over the graph once, or call `static_order` once.
  The implementation in **big** solves this in several ways: it allows you to create as many views as you
  want, and you can call the new `reset` method on a view to reset it to its initial state.

#### Graph / view coherence

So what does it mean for a view to no longer be coherent with the graph?
Consider the following code:

```Python
g = big.TopologicalSorter()
g.add('B', 'A')
g.add('C', 'A')
g.add('D', 'B', 'C')
g.add('B', 'A')
v = g.view()
g.ready() # returns ('A',)
g.add('A', 'Q')
```

First this code creates a graph `g` with a classic "diamond"
dependency pattern.  Then it creates a new view `v`, and gets
the currently "ready" nodes, which consists just of the node
`'A'`.  Finally it adds a new dependency: `'A'` depends on `'Q'`.

At this moment, view `v` is no longer _coherent._  `'A'` has been
marked as "ready", but `'Q'` has not.  And yet `'A'` depends on `'Q'`.
All those statements can't be true at the same time!
So view `v` is no longer _coherent,_  and any attempt to interact
with `v` raises an exception.

To state it more precisely: if view `v` is a view on graph `g`,
and you call `g.add('Z', 'Y')`,
and neither of these statements is true in view `v`:

- `'Y'` has been marked as `done`.
- `'Z'` has not yet been yielded by `get_ready`.

then `v` is no longer "coherent".

(If `'Y'` has been marked as `done`, then it's okay to make `'Z'` dependent on
`'Y'` regardless of what state `'Z'` is in.  Likewise, if `'Z'` hasn't been yielded
by `get_ready` yet, then it's okay to make `'Z'` dependent on `'Y'` regardless
of what state `'Y'` is in.)

Note that you can restore a view to coherence.  In this case,
removing either `Y` or `Z` from `g` would resolve the incoherence
between `v` and `g`, and `v` would start working again.

Also note that you can have multiple views, in various states of iteration,
and by modifying the graph you may cause some to become incoherent but not
others.  Views are completely independent from each other.

</dd></dl>

## Bound inner classes

<dl><dd>

#### Overview

One minor complaint I have about Python regards inner classes.
An "inner class" is a class defined inside another class.  And,
well, inner classes seem kind of half-baked.  Unlike functions,
inner classes don't get bound to the object.

Consider this Python code:

```Python
class Outer(object):
    def method(self):
        pass
    class Inner(object):
        def __init__(self):
            pass

o = Outer()
o.method()
i = o.Inner()
```

When `o.method` is called, Python automatically passes in the `o` object as the first parameter
(generally called `self`).  In object-oriented lingo, `o` is *bound* to `method`, and indeed
Python calls this object a *bound method*:

```
    >>> o.method
    <bound method Outer.method of <__main__.Outer object at 0x########>>
```

But that doesn't happen when `o.Inner` is called.  (It *does* pass in
a `self`, but in this case it's the newly-created `Inner` object.)
There's just no built-in way for the `o.Inner` object being constructed
to *automatically* get a reference to `o`.  If you need one, you must
explicitly pass one in, like so:

```Python
class Outer(object):
    def method(self):
        pass
    class Inner(object):
        def __init__(self, outer):
            self.outer = outer

o = Outer()
o.method()
i = o.Inner(o)
```

This seems redundant.  You don't have to pass in `o` explicitly to method calls,
why should you have to pass it in explicitly to inner classes?

Well--now you don't have to!
You just decorate the inner class with `@big.BoundInnerClass`,
and `BoundInnerClass` takes care of the rest!

#### Using bound inner classes

Let's modify the above example to use our [`BoundInnerClass`](#boundinnerclasscls)
decorator:

```Python
from big import BoundInnerClass

class Outer(object):
    def method(self):
        pass

    @BoundInnerClass
    class Inner(object):
        def __init__(self, outer):
            self.outer = outer

o = Outer()
o.method()
i = o.Inner()
```

Notice that `Inner.__init__` now requires an `outer` parameter,
even though you didn't pass in any arguments to `o.Inner`.
When it's called, `o` is magically passed in to `outer`!
Thanks, [`BoundInnerClass`](#boundinnerclasscls)!  You've saved the day!

Decorating an inner class like this always adds a second positional
parameter, after `self`.  And, like `self`, you don't have
to use the name `outer`, you can use any name you like.
(Although it's probably a good idea, for consistency's sakes.)

#### Inheritance

Bound inner classes get slightly complicated when mixed with inheritance.
It's not all that difficult, you merely need to obey the following rules:

1. *A bound inner class can inherit normally from any unbound class.*

2. *To subclass from a bound inner class while still inside the outer
class scope, or when referencing the inner class from the outer class
(as opposed to an instance of the outer class), you must actually
subclass or reference `classname.cls`.*  This is because inside the
outer class, the "class" you see is actually an instance of a
[`BoundInnerClass`](#boundinnerclasscls) object.

3. *All classes that inherit from a bound inner class must always call the
superclass's `__init__`. You don't need to pass in the `outer` parameter;
it'll be automatically passed in to the superclass's `__init__` as before.*

4. *An inner class that inherits from a bound inner class, and which also
wants to be bound to the outer object, should be decorated with
[`BoundInnerClass`](#boundinnerclasscls).*

5. *An inner class that inherits from a bound inner class, but doesn't
want to be bound to the outer object, should be decorated with
[`UnboundInnerClass`](#unboundinnerclasscls).*

Restating the last two rules: every class that descends from any
[`BoundInnerClass`](#boundinnerclasscls)
should be decorated with either
[`BoundInnerClass`](#boundinnerclasscls)
or
[`UnboundInnerClass`](#unboundinnerclasscls).
Which one you use depends on what behavior you want--whether or
not you want your inner subclass to automatically get the `outer`
instance passed in to its `__init__`.

Here's a simple example using inheritance with bound inner classes:

```Python
from big import BoundInnerClass, UnboundInnerClass

class Outer(object):

    @BoundInnerClass
    class Inner(object):
        def __init__(self, outer):
            self.outer = outer

    @UnboundInnerClass
    class ChildOfInner(Inner.cls):
        def __init__(self):
            super().__init__()

o = Outer()
i = o.ChildOfInner()
```

We followed the rules:

* `Inner` inherits from object; since object isn't a bound inner class,
  there are no special rules about inheritance `Inner` needs to obey.
* `ChildOfInner` inherits from `Inner.cls`, not `Inner`.
* Since `ChildOfInner` inherits from a
  [`BoundInnerClass`](#boundinnerclasscls),
  it must be
  decorated with either [`BoundInnerClass`](#boundinnerclasscls)
  or [`UnboundInnerClass`](#unboundinnerclasscls).
  It doesn't want the outer object passed in, so it's decorated
  with [`UnboundInnerClass`](#unboundinnerclasscls).
* `ChildOfInner.__init__` calls `super().__init__`.

Note that, because `ChildOfInner` is decorated with
[`UnboundInnerClass`](#unboundinnerclasscls),
it doesn't take an `outer` parameter.  Nor does it pass in an `outer`
argument when it calls `super().__init__`.  But when the constructor for
`Inner` is called, the correct `outer` parameter is passed in--like magic!
Thanks again, [`BoundInnerClass`](#boundinnerclasscls)!

If you wanted `ChildOfInner` to also get the outer argument passed in to
its `__init__`, just decorate it with [`BoundInnerClass`](#boundinnerclasscls)
instead of
[`UnboundInnerClass`](#unboundinnerclasscls),
like so:

```Python
from big import BoundInnerClass

class Outer(object):

    @BoundInnerClass
    class Inner(object):
        def __init__(self, outer):
            self.outer = outer

    @BoundInnerClass
    class ChildOfInner(Inner.cls):
        def __init__(self, outer):
            super().__init__()
            assert self.outer == outer

o = Outer()
i = o.ChildOfInner()
```

Again, `ChildOfInner.__init__` doesn't need to explicitly
pass in `outer` when calling `super.__init__`.

You can see more complex examples of using inheritance with
[`BoundInnerClass`](#boundinnerclasscls)
(and [`UnboundInnerClass`](#unboundinnerclasscls))
in the **big** test suite.

#### Miscellaneous notes

* If you refer to a bound inner class directly from the outer *class,*
  rather than using the outer *instance,* you get the original class.
  This ensures that references to `Outer.Inner` are consistent; this
  class is also a base class of all the bound inner classes. Additionally,
  if you attempt to construct an instance of an unbound `Outer.Inner`
  class without referencing it via an instance, you must pass in the
  outer parameter by hand--just like you'd have to pass in the `self`
  parameter by hand when calling a method on the *class itself* rather
  than on an *instance* of the class.

* If you refer to a bound inner class from an outer instance,
  you get a subclass of the original class.

* Bound classes are cached in the outer object, which both provides
  a small speedup and ensures that `isinstance` relationships are
  consistent.

* You must not rename inner classes decorated with either
  [`BoundInnerClass`](#boundinnerclasscls)
  or [`UnboundInnerClass`](#unboundinnerclasscls)!
  The implementation of
  [`BoundInnerClass`](#boundinnerclasscls)
  looks up
  the bound inner class in the outer object by name in several places.
  Adding aliases to bound inner classes is harmless, but the original
  attribute name must always work.

* Bound inner classes from different objects are different classes.
  This is symmetric with bound methods; if you have two objects
  `a` and `b` that are instances of the same class,
  `a.BoundInnerClass != b.BoundInnerClass`, just as `a.method != b.method`.

* The binding only goes one level deep; if you had an inner class `C`
  inside another inner class `B` inside a class `A`, the constructor
  for `C` would be called with the `B` object, not the `A` object.

* Similarly, if you have a bound inner class `B` inside a class `A`,
  and another bound inner class `D` inside a class `C`, and `D`
  inherits from `B`, the constructor for `D` will be called with
  the `B` object but not the `A` object. When `D` calls `super().__init__`
  it'll have to fill in the `outer` parameter by hand.

* There's a race condition in the implementation: if you access a
  bound inner class through an outer instance from two separate threads,
  and the bound inner class was not previously cached, the two threads
  may get different (but equivalent) bound inner class objects, and only
  one of those instances will get cached on the outer object.  This could
  lead to confusion and possibly cause bugs. For example, you could have
  two objects that would be considered equal if they were instances of
  the same bound inner class, but would not be considered equal if
  instantiated by different instances of that same bound inner class.
  There's an easy workaround for this problem: access the bound inner
  class from the `__init__` of the outer class, which should allow
  the code to cache the bound inner class instance before a second
  thread could ever get a reference to the outer object.

</dd></dl>


## Release history

#### next version
<dl><dd>

*not yet released*

<<<<<<< HEAD
* TODO: test new functionality

  * test lines( [ ('a', '\n'), ('b', '\n'), ('c', '') ])
  * test LineInfo.end specifically

* New feature: `LineInfo` objects yielded by `lines`
  now contain `end`, which is the end-of-line character
  that ended the current line.  The last line yielded will
  always have an empty string for `end`; if the last character
  of the text split by `lines` was an end-of-line character,
  the last `line` yielded will be empty, and `info.end` will
  also be empty.

* Bugfix: `lines_strip_indent` previously required
  whitespace-only lines to obey the indenting rules.
  My intention was always for `lines_strip_indent` to
  behave like Python, and that includes not really caring
  about the intra-line-whitespace for whitespace-only
  lines.  Now `lines_strip_indent` behaves like Python
  itself: a whitespace-only line behaves as if it has
  the same indent as the previous line.
=======
* Minor but free speedup for several functions in `big.text`,
  most importantly
  [`multisplit`.](#multisplits-separatorsnone--keepfalse-maxsplit-1-reversefalse-separatefalse-stripfalse)
  These functions used to locally define a new iterator
  function, then call it and return the iterator.  I promoted
  those local functions to module level, which means we no
  longer rebind them each time the function is called.  As a
  very rough guess, this often makes `multisplit` 10% faster,
  and never slower.

  In the case of
  [`merge_columns`,](#merge_columnscolumns-column_separator--overflow_responseoverflowresponseraise-overflow_before0-overflow_after0)
  we were binding functions inside a loop (!!) inside a function.
  These local functions are still bound inside `merge_columns`,
  but I moved them outside the loop.

* Another minor speedup for `multisplit`: when `reverse=True`,
  we used to reverse the results *three times!*  We now explicitly
  observe and manage the reverse state of the result and avoid
  needless reversing.
>>>>>>> 41c2911a

* Slight performance upgrade for `StateMachine` observers.
  `StateMachine` always uses a copy of the observer
  list (specifically, a tuple) when calling the observers; this
  means it's safe to modify the observer list at any time.
  `StateMachine` used to always make a fresh copy every time you
  called an event; now it uses a cached copy, and only recomputes
  the tuple when the observer list changes.

  (Note that it's not thread-safe to modify the observer list
  from one thread while also dispatching events in another.
  Your program won't crash, but the list of observers called
  may be unpredictable based on which thread wins or loses the
  race.  But this has always been true.  As with many libraries,
  the `StateMachine` API leaves locking up to you.)

* The usual doc fixes, including a lot of touchups
  in `tests/test_text.py`.

#### 0.11
<dl><dd>

*released 2023/09/19*

* Breaking change: renamed almost all the old `whitespace` and `newlines` tuples.
  Worse yet, one symbol has the same name but a *different value:* `ascii_whitespace`!
  I've also changed the suffix `_without_dos` to the more accurate and intuitive
  `_without_crlf`, and similarly changed `newlines` to `linebreaks`.
  Sorry for all the confusion.  This resulted from a lot of research into whitespace
  and newline characters, in Python, Unicode, and ASCII; please see the new deep-dive
  [**Whitespace and line-breaking characters in Python and big**](#whitespace-and-line-breaking-characters-in-python-and-big)
  to see what all the fuss is about.  Here's a summary of all the
  changes to the whitespace tuples:

        RENAMED TUPLES (old name -> new name)
          ascii_newlines               -> bytes_linebreaks
          ascii_whitespace             -> bytes_whitespace
          newlines                     -> linebreaks

          ascii_newlines_without_dos   -> bytes_linebreaks_without_crlf
          ascii_whitespace_without_dos -> bytes_whitespace_without_crlf
          newlines_without_dos         -> linebreaks_without_crlf
          whitespace_without_dos       -> whitespace_without_crlf

        REMOVED TUPLES
          utf8_newlines
          utf8_whitespace

          utf8_newlines_without_dos
          utf8_whitespace_without_dos

        UNCHANGED TUPLES (same name, same meaning)
          whitespace

        NEW TUPLES
          ascii_linebreaks
          ascii_whitespace
          str_linebreaks
          str_whitespace
          unicode_linebreaks
          unicode_whitespace

          ascii_linebreaks_without_crlf
          ascii_whitespace_without_crlf
          str_linebreaks_without_crlf
          str_whitespace_without_crlf
          unicode_linebreaks_without_crlf
          unicode_whitespace_without_crlf

* New function in the [`big.text`](#bigtext) module: [`encode_strings`,](#encode_stringso--encodingascii)
  which takes a container object containing `str` objects and returns an equivalent object
  containing encoded versions of those strings as `bytes`.
* Changed
  [`split_text_with_code`](#split_text_with_codes--tab_width8-allow_codetrue-code_indent4-convert_tabs_to_spacestrue)
  implementation to use `StateManager`.
  (No API or semantic changes, just an change to the internal implementation.)
* When you call
  [`multisplit`](#multisplits-separatorsnone--keepfalse-maxsplit-1-reversefalse-separatefalse-stripfalse)
  with a type mismatch
  between 's' and 'separators', the exception it raises
  now includes the values of 's' and 'separators'.
* Added more tests for `big.state` to exercise all the string arguments
  of `accessor` and `dispatch`.
* The exhaustive
  [`multisplit`](#multisplits-separatorsnone--keepfalse-maxsplit-1-reversefalse-separatefalse-stripfalse)
  tester now lets you
  specify test cases as cohesive strings, rather
  than forcing you to split the string manually.
* The exhaustive
  [`multisplit`](#multisplits-separatorsnone--keepfalse-maxsplit-1-reversefalse-separatefalse-stripfalse)
  tester is better at
  internally verifying that it's doing the right
  thing.  (There are some internal sanity checks,
  and those are more accurate now.)
* Whoops!  The name of the main class in [`big.state`](#bigstate) is
  [`StateManager`.](#statemanagerstate--on_enteron_enter-on_exiton_exit-state_classnone)
  I accidentally wrote `StateMachine` instead in the docs... several times.
* Originally the
  [`multisplit`](#multisplits-separatorsnone--keepfalse-maxsplit-1-reversefalse-separatefalse-stripfalse)
  parameter 'separators'
  was required.  I changed it to optional a while ago,
  with a default of `None`.  (If you pass in `None`
  it uses [`big.str_whitespace`](#str_whitespace) or [`big.bytes_whitespace`](#bytes_whitespace),
  depending on the type of `s`.)  But the documentation
  didn't reflect this change until... now.
* Improved the prose in
  [**The `multi-` family of string functions** deep-dive.](#The-multi--family-of-string-functions)
  Hopefully now it does a better job of selling `multisplit` to the reader.
* The usual smattering of small doc fixes and improvements.

My thanks again to Eric V. Smith for his willingness to consider and discuss these
issues.  Eric is now officially a contributor to **big,** increasing the project's
[bus factor](https://en.wikipedia.org/wiki/Bus_factor) to two.  Thanks, Eric!

#### 0.10
<dl><dd>

*released 2023/09/04*

* Added the new [`big.state`](#bigstate) module, with its exciting
  [`StateManager`](#statemanagerstate--on_enteron_enter-on_exiton_exit-state_classnone)
  class!
* [`int_to_words`](#int_to_wordsi--flowerytrue-ordinalfalse)
  now supports the new `ordinal` keyword-only parameter, to produce
  *ordinal* strings instead of *cardinal* strings.  (The number 1
  as a *cardinal* string is `'one'`, but as an *ordinal* string is `'first'`).
* Added the [`pure_virtual`](#pure_virtual) decorator to [`big.builtin`](#bigbuiltin).
* The documentation is now much prettier!  I finally discovered a syntax
  I can use to achieve a proper indent in Markdown, supported by both
  GitHub and PyPI. You simply nest the text you want indented inside
  an HTML description list as the description text, and skip the
  description item (`<dl><dd>`).  Note that you need a blank
  line after the `<dl><dd>` line, or else Markdown will ignore the
  markup in the following paragraph.  Thanks to Hugo van Kemenade
  for his help confirming this!  Oh, and, Hugo also fixed the image markup
  so the **big** banner displays properly on PyPI.  Thanks, Hugo!
</dd></dl>

#### 0.9.2
<dl><dd>

*released 2023/07/22*

Extremely minor release.  No new features or bug fixes.

* Fixed coverage, now back to the usual 100%.
  (This just required changing the tests, which
  *didn't* find any new bugs.)
* Made the tests for [`Log`](#log-clocknone)
  deterministic.  They now use a fake clock
  that always returns the same values.
* Added GitHub Actions integration.  Tests and
  coverage are run in the cloud after every checkin.
  Thanks to [Dan Pope](https://github.com/lordmauve)
  for gently walking me through this!
* Fixed metadata in the `pyproject.toml` file.
* Added badges for testing, coverage,
  and supported Python versions.
</dd></dl>

#### 0.9.1
<dl><dd>

*released 2023/06/28*

* Added the new [`big.log`](#biglog) module, with its new
  [`Log`](#log-clocknone) class!
  I wrote this for another project--but it turned out so nice
  I just had to add it to **big**!
</dd></dl>

#### 0.9
<dl><dd>

*released 2023/06/15*

* Bugfix!  If an outer class `Outer` had an inner class `Inner`
  decorated with `@BoundInnerClass`, and `o` is an instance of
  `Outer`, and `o` evaluated to false in a boolean context,
  `o.Inner` would be the *unbound* version of `Inner`.  Now
  it's the bound version, as is proper.
* Modified `tests/test_boundinnerclasses.py`:

    - Added regression test for the above bugfix (of course!).
    - It now takes advantage of that newfangled "zero-argument `super`".
    - Added testing of an unbound subclass of an unbound subclass.
</dd></dl>

#### 0.8.3
<dl><dd>

*released 2023/06/11*

* Added
  [`int_to_words`](#int_to_wordsi--flowerytrue-ordinalfalse).
* All tests now insert the local **big** directory
  onto `sys.path`, so you can run the tests on your
  local copy without having to install.  Especially
  convenient for testing with old versions of Python!

> *Note:* tomorrow, **big** will be one year old!
</dd></dl>

#### 0.8.2
<dl><dd>

*released 2023/05/19*

* Convert all iterator functions to use my new approach:
  instead of checking arguments inside the iterator,
  the function you call checks arguments, then has a
  nested iterator function which it runs and returns the
  result.  This means bad inputs raise their exceptions
  at the call site where the iterator is constructed,
  rather than when the first value is yielded by the iterator!
</dd></dl>

#### 0.8.1
<dl><dd>

*released 2023/05/19*

* Added
  [`parse_delimiters`](#parse_delimiterss-delimitersNone)
  and
  [`Delimiter`.](#delimiteropen-close--backslashfalse-nestedtrue)
</dd></dl>

#### 0.8
<dl><dd>

*released 2023/05/18*

* Major retooling of `str` and `bytes` support in `big.text`.
  * Functions in `big.text` now uniformly accept `str` or `bytes`
    or a subclass of either.  See the
    [Support for bytes and str](#Support-for-bytes-and-str) section
    for how it works.
  * Functions in `big.text` are now more consistent about raising
    `TypeError` vs `ValueError`.  If you mix `bytes` and `str`
    objects together in one call, you'll get a `TypeError`, but
    if you pass in an empty iterable (of a correct type) where
    a non-empty iterable is required you'll get a `ValueError`.
    `big.text` generally tries to give the `TypeError` higher
    priority; if you pass in a value that fails both the type
    check and the value check, the `big.text` function will raise
    `TypeError` first.
* Major rewrite of
  [`re_rpartition`.](#re_rpartitiontext-pattern-count1--flags0)
  I realized it had the same "reverse mode" problem that
  I fixed in
  [`multisplit`](#multisplits-separatorsnone--keepfalse-maxsplit-1-reversefalse-separatefalse-stripfalse)
  back in version **0.6.10**: the regular expression should really
  search the string in "reverse mode", from right to left.
  The difference is whether the regular
  expression potentially matches against overlapping strings.
  When in forwards mode, the regular expression should prefer
  the *leftmost* overlapping match, but in reverse mode it
  should prefer the *rightmost* overlapping match.  Most of the
  time this produces the same list of matches as you'd
  find searching the string forwards--but sometimes the matches come
  out *very* different.
  This was way harder to fix with `re_rpartition` than with `multisplit`,
  because Python's `re` module only supports searching forwards.
  I have to emulate reverse-mode searching by manually checking for
  overlapping matches and figuring out which one(s) to keep--a *lot* of
  work!  Fortunately it's only a minor speed hit if you don't have
  overlapping matches.  (And if you *do* have overlapping matches,
  you're probably just happy `re_rpartition` now produces correct
  results--though I did my best to make it performant anyway.)
  In the future, **big** will probably add support for the
  PyPI package `regex`, which reimplements Python's `re` module
  but adds many features... including reverse mode!
* New function:
  [`reversed_re_finditer`.](#reversed_re_finditerpattern-string-flags0)
  Behaves almost identically to the Python
  standard library function `re.finditer`, yielding
  non-overlapping matches of `pattern` in `string`.  The difference
  is, `reversed_re_finditer` searches `string` from right to left.
  (Written as part of the
  [`re_rpartition`](#re_rpartitiontext-pattern-count1--flags0)
  rewrite mentioned above.)
* Added `apostrophes`, `double_quotes`,
  `ascii_apostrophes`, `ascii_double_quotes`,
  `utf8_apostrophes`, and `utf8_double_quotes`
  to the `big.text` module.  Previously the first
  four of these were hard-coded strings inside
  [`gently_title`.](#gently_titles-apostrophesnone-double_quotesnone)
  (And the last two didn't exist!)
* Code cleanup in `split_text_with_code`, removed redundant code.
  I think it has about the same number of `if` statements; if anything
  it might be slightly faster.
* Retooled
  [`re_partition`](#re_partitiontext-pattern-count1--flags0)
  and
  [`re_rpartition`](#re_rpartitiontext-pattern-count1--flags0)
  slightly, should now be very-slightly faster.  (Well, `re_rpartition`
  will be slower if your pattern finds overlapping matches.  But at
  least now it's correct!)
* Lots and lots of doc improvements, as usual.
</dd></dl>

#### 0.7.1
<dl><dd>

*released 2023/03/13*

* Tweaked the implementation of
  [`multisplit`.](#multisplits-separatorsnone--keepfalse-maxsplit-1-reversefalse-separatefalse-stripfalse)
  Internally, it does the
  string splitting using `re.split`, which returns a `list`.  It used
  to iterate over the list and yield each element.  But that meant keeping
  the entire list around in memory until `multisplit` exited.  Now,
  [`multisplit`](#multisplits-separatorsnone--keepfalse-maxsplit-1-reversefalse-separatefalse-stripfalse)
  reverses the list, pops off the final element, and yields
  that.  This means
  [`multisplit`](#multisplits-separatorsnone--keepfalse-maxsplit-1-reversefalse-separatefalse-stripfalse)
  drops all references to the split strings
  as it iterates over the string, which may help in low-memory situations.
* Minor doc fixes.
</dd></dl>

#### 0.7
<dl><dd>

*released 2023/03/11*

* Breaking changes to the
  [`Scheduler`](#schedulerregulatordefault_regulator):
  * It's no longer thread-safe by default, which means it's much faster
    for non-threaded workloads.
  * The lock has been moved out of the
    [`Scheduler`](#schedulerregulatordefault_regulator)
    object and into the
    [`Regulator`](#regulator).  Among other things, this
    means that the
    [`Scheduler`](#schedulerregulatordefault_regulator)
    constructor no longer takes a `lock` argument.
  * [`Regulator`](#regulator) is now an abstract base class.
    `big.scheduler` also provides two concrete implementations:
    [`SingleThreadedRegulator`](#singlethreadedregulator)
    and
    [`ThreadSafeRegulator`](#threadsaferegulator).
  * [`Regulator`](#regulator) and
    [`Event`](#eventscheduler-event-time-priority-sequence)
    are now defined in the `big.scheduler` namespace.  They were
    previously defined inside the `Scheduler` class.
  * The arguments to the
    [`Event`](#eventscheduler-event-time-priority-sequence)
    constructor were rearranged.  (You shouldn't care, as you
    shouldn't be manually constructing
    [`Event`](#eventscheduler-event-time-priority-sequence)
    objects anyway.)
  * The `Scheduler` now guarantees that it will only call `now` and `wake`
    on a `Regulator` object while holding that `Regulator`'s lock.
* Minor doc fixes.
</dd></dl>

#### 0.6.18
<dl><dd>

*released 2023/03/09*

* Retooled
  [`multisplit`](#multisplits-separatorsnone--keepfalse-maxsplit-1-reversefalse-separatefalse-stripfalse)
  and
  [`multistrip`](#multistrips-separators-leftTrue-rightTrue)
  argument verification code.  Both functions now consistently check all
  their inputs, and use consistent error messages when raising an exception.
</dd></dl>

#### 0.6.17
<dl><dd>

*released 2023/03/09*

* Fixed a minor crashing bug in
  [`multisplit`](#multisplits-separatorsnone--keepfalse-maxsplit-1-reversefalse-separatefalse-stripfalse):
  if you passed in a *list* of separators (or `separators`
  was of any non-hashable type), and `reverse` was true,
  `multisplit` would crash.  It used `separators` as a key
  into a dict, which meant `separators` had to be hashable.
* [`multisplit`](#multisplits-separatorsnone--keepfalse-maxsplit-1-reversefalse-separatefalse-stripfalse)
  now verifies that the `s` passed in is either `str` or `bytes`.
* Updated all copyright date notices to 2023.
* Lots of doc fixes.
</dd></dl>

#### 0.6.16
<dl><dd>

*released 2023/02/26*

* Fixed Python 3.6 support! Some equals-signs-in-f-strings and some
  other anachronisms had crept in.  0.6.16 has been tested on all
  versions from 3.6 to 3.11 (as well as having 100% *coverage*).
* Made the `dateutils` package an optional dependency.  Only one function
  needs it, [`parse_timestamp_3339Z()`](#parse_timestamp_3339zs--timezonenone).
* Minor cleanup in [`PushbackIterator()`](#pushbackiteratoriterablenone).
  It also uses slots now, which should make it a bit faster.
</dd></dl>

#### 0.6.15
<dl><dd>

*released 2023/01/07*

* Added the new functions
  [`datetime_ensure_timezone(d, timezone)`](#datetime_ensure_timezoned-timezone) and
  [`datetime_set_timezone(d, timezone)`](#datetime_set_timezoned-timezone).
  These allow you to ensure or explicitly set a timezone on a `datetime.datetime`
  object.
* Added the `timezone` argument to 
  [`parse_timestamp_3339Z()`](#parse_timestamp_3339zs--timezonenone).
* [`gently_title()`](#gently_titles-apostrophesnone-double_quotesnone)
  now capitalizes the first letter after a left parenthesis.
* Changed the secret `multirpartition` function slightly.  Its `reverse`
  parameter now means to un-reverse its reversing behavior.  Stated
  another way, `multipartition(reverse=X)` and `multirpartition(reverse=not X)`
  now do the same thing.
</dd></dl>

#### 0.6.14
<dl><dd>

*released 2022/12/11*

* Improved the text of the `RuntimeError` raised by `TopologicalSorter.View`
  when the view is incoherent.  Now it tells you exactly what nodes are
  conflicting.
* Expanded the deep dive on `multisplit`.
</dd></dl>

#### 0.6.13
<dl><dd>

*released 2022/12/11*

* Changed [`translate_filename_to_exfat(s)`](#translate_filename_to_exfats)
  behavior: when modifying a string with a colon (`':'`) *not* followed by
  a space, it used to convert it to a dash (`'-'`).  Now it converts the
  colon to a period (`'.'`), which looks a little more natural.  A colon
  followed by a space is still converted to a dash followed by a space.
</dd></dl>

#### 0.6.12
<dl><dd>

*tagged 2022/12/04*

* Bugfix: When calling
  [`TopologicalSorter.print()`](#topologicalsorterprintprintprint),
  it sorts the list of nodes, for consistency's sakes and for ease of reading.
  But if the node objects don't support `<` or `>` comparison,
  that throws an exception.  `TopologicalSorter.print()` now catches
  that exception and simply skips sorting.  (It's only a presentation thing anyway.)
* Added a secret (otherwise undocumented!) function: `multirpartition`,
  which is like
  [`multipartition`](#multipartitions-separators-count1--reverseFalse-separateTrue)
  but with `reverse=True`.
* Added the list of conflicted nodes to the "node is incoherent"
  exception text.

> *Note:* although version **0.6.12** was tagged, it was never packaged for release.
</dd></dl>

#### 0.6.11
<dl><dd>

*tagged 2022/11/13*

* Changed the import strategy.  The top-level **big** module used
  to import all its child modules, and `import *` all the symbols
  from all those modules.  But a friend (hi Mark Shannon!) talked
  me out of this.  It's convenient, but if a user doesn't care about
  a particular module, why make them import it.  So now the top-level
  **big** module contains nothing but a version number, and you
  can either import just the submodules you need, or you can import
  **big.all** to get all the symbols (like **big** itself used to do).

> *Note:* although version **0.6.11** was tagged, it was never packaged for release.
</dd></dl>

#### 0.6.10
<dl><dd>

*released 2022/10/26*

* All code changes had to do with
  [`multisplit`](#multisplits-separatorsnone--keepfalse-maxsplit-1-reversefalse-separatefalse-stripfalse):
    * Fixed a subtle bug.  When splitting with a separator that can overlap
      itself, like `' x '`, `multisplit` will prefer the *leftmost* instance.
      But when `reverse=True`, it must prefer the *rightmost* instance.
      Thanks to Eric V. Smith for suggesting the clever "reverse everything,
      call `re.split`, and un-reverse everything" approach.  That let me
      fix this bug while still implementing on top of `re.split`!
    * Implemented `PROGRESSIVE` mode for the `strip` keyword.  This behaves
      like `str.strip`: when splitting, strip on the left, then start splitting.
      If we don't exhaust `maxsplit`, strip on the right; if we *do* exhaust
      `maxsplit`, *don't* strip on the right.  (Similarly for `str.rstrip`
      when `reverse=True`.)
    * Changed the default for `strip` to `False`.  It used to be
      `NOT_SEPARATE`.  But this was too surprising--I'd forget that it
      was the default, and turning on `keep` wouldn't return everything I
      thought I should get, and I'd head off to debug `multisplit`, when in
      fact it was behaving as specified.  The Principle Of Least Surprise
      tells me that `strip` defaulting to `False` is less surprising.
      Also, maintaining the invariant that all the keyword-only parameters
      to `multisplit` default to `False` is a helpful mnemonic device in
      several ways.
    * Removed `NOT_SEPARATE` (and the not-yet-implemented `STR_STRIP`)
      modes for `strip`.  They're easy to implement yourself, and this
      removes some surface area from the already-too-big
      `multisplit` API.
* Modernized `pyproject.toml` metadata to make `flit` happier.  This was
  necessary to ensure that `pip install big` also installs its dependencies.
</dd></dl>

#### 0.6.8
<dl><dd>

*released 2022/10/16*

* Renamed two of the three freshly-added lines modifier functions:
  `lines_filter_contains` is now 
  [`lines_containing`](#lines_containingli-s--invertfalse),
  and `lines_filter_grep` is now
  [`lines_grep`](#lines_grepli-pattern--invertfalse-flags0).
</dd></dl>

#### 0.6.7
<dl><dd>

*released 2022/10/16*

* Added three new lines modifier functions
  to the [`text`](#bigtext) module:
  `lines_filter_contains`,
  `lines_filter_grep`,
  and
  [`lines_sort`](#lines_sortli--reversefalse).
* [`gently_title`](#gently_titles-apostrophesnone-double_quotesnone)
  now accepts `str` or `bytes`.  Also added the `apostrophes` and
  `double_quotes` arguments.
</dd></dl>

#### 0.6.6
<dl><dd>

*released 2022/10/14*

* Fixed a bug in
  [`multisplit`](#multisplits-separatorsnone--keepfalse-maxsplit-1-reversefalse-separatefalse-stripfalse).
  I thought when using `keep=AS_PAIRS` that it shouldn't ever emit a 2-tuple
  containing just empty strings--but on further reflection I've realized that
  that's correct.  This behavior is now tested and documented, along with
  the reasoning behind it.
* Added the `reverse` flag to
  [`re_partition`](#re_partitiontext-pattern-count1--flags0-reversefalse).
* `whitespace_without_dos` and `newlines_without_dos` still had the DOS
  end-of-line sequence in them!  Oops!
    * Added a unit test to check that.  The unit test also ensures that
      `whitespace`, `newlines`, and all the variants (`utf8_`, `ascii_`,
      and `_with_dos`) exactly match the set of characters Python considers
      whitespace and newline characters.
* Lots more documentation and formatting fixes.
</dd></dl>

#### 0.6.5
<dl><dd>

*released 2022/10/13*

* Added the new [`itertools`](#bigitertools) module, which so far only contains
  [`PushbackIterator`](#pushbackiteratoriterablenone).
* Added
  [`lines_strip_comments`](#lines_strip_commentsli-comment_separators--quotes--backslash-rstriptrue-triple_quotestrue)
  and
  [`split_quoted_strings`](#split_quoted_stringss-quotes---triple_quotestrue-backslash)
  to the
  [`text`](#bigtext)
  module.
</dd></dl>

#### 0.6.1
<dl><dd>

*released 2022/10/13*

* I realized that [`whitespace`](#whitespace) should contain the DOS end-of-line
  sequence (`'\r\n'`), as it should be considered a single separator
  when splitting etc.  I added that, along with [`whitespace_no_dos`](#whitespace),
  and naturally [`utf8_whitespace_no_dos`](#whitespace) and
  [`ascii_whitespace_no_dos`](#whitespace) too.
* Minor doc fixes.
</dd></dl>

#### 0.6
<dl><dd>

*released 2022/10/13*

A **big** upgrade!

* Completely retooled and upgraded
  [`multisplit`](#multisplits-separatorsnone--keepfalse-maxsplit-1-reversefalse-separatefalse-stripfalse),
  and added
  [`multistrip`](#multistrips-separators-leftTrue-rightTrue)
  and
  [`multipartition`,](#multipartitions-separators-count1--reverseFalse-separateTrue)
  collectively called
  [**The `multi-` family of string functions.**](#The-multi--family-of-string-functions)
  (Thanks to Eric Smith for suggesting
  [`multipartition`!](#multipartitions-separators-count1--reverseFalse-separateTrue)
  Well, sort of.)
  * `[`multisplit`](#multisplits-separatorsnone--keepfalse-maxsplit-1-reversefalse-separatefalse-stripfalse)`
    now supports five (!) keyword-only parameters, allowing the caller
    to tune its behavior to an amazing degree.
  * Also, the original implementation of
    `[`multisplit`](#multisplits-separatorsnone--keepfalse-maxsplit-1-reversefalse-separatefalse-stripfalse)`
    got its semantics a bit wrong; it was inconsistent and maybe a little buggy.
  * [`multistrip`](#multistrips-separators-leftTrue-rightTrue)
    is like `str.strip` but accepts an iterable of
    separator strings.  It can strip from the left, right, both, or
    neither (in which case it does nothing).
  * [`multipartition`](#multipartitions-separators-count1--reverseFalse-separateTrue)
    is like `str.partition`, but accepts an iterable
    of separator strings.  It can also partition more than once,
    and supports `reverse=True` which causes it to partition from the right
    (like `str.rpartition`).
  * Also added useful predefined lists of separators for use with all
    the `multi` functions: [`whitespace`](#whitespace) and [`newlines`](#newlines),
    with `ascii_` and `utf8_` versions of each, and `without_dos` variants of
    all three [`newlines`](#newlines) variants.
* Added the
  [`Scheduler`](#schedulerregulatornone)
  and
  [`Heap`](#heapinone)
  classes.  [`Scheduler`](#schedulerregulatornone)
  is a replacement for Python's `sched.scheduler` class, with a modernized
  interface and a major upgrade in functionality.  [`Heap`](#heapinone)
  is an object-oriented interface to Python's `heapq` module, used by
  [`Scheduler`](#schedulerregulatornone).
  These are in their own modules, [`big.heap`](#bigheap) and [`big.scheduler`](#bigscheduler).
* Added
  [`lines`](#liness-separatorsnone--line_number1-column_number1-tab_width8-kwargs)
  and all the `lines_` modifiers.  These are great for writing little text parsers.
  For more information, please see the deep-dive on
  [**`lines` and lines modifier functions.**](#lines-and-lines-modifier-functions)
* Removed`stripped_lines` and `rstripped_lines` from the `text` module,
  as they're superceded by the far superior
  [`lines`](#liness-separatorsnone--line_number1-column_number1-tab_width8-kwargs)
  family.
* Enhanced
  [`normalize_whitespace`](#normalize_whitespaces-separatorsNone-replacementNone).
  Added the `separators` and `replacement` parameters,
  and added support for `bytes` objects.
* Added the `count` parameter to
  [`re_partition`](#re_partitiontext-pattern-count1--flags0)
  and
  [`re_rpartition`](#re_rpartitiontext-pattern-count1--flags0).
</dd></dl>

#### 0.5.2
<dl><dd>

*released 2022/09/12*

* Added `stripped_lines` and `rstripped_lines` to the [`text`](#bigtext) module.
* Added support for `len` to the [`TopologicalSorter`](#topologicalsortergraphnone) object.
</dd></dl>

#### 0.5.1
<dl><dd>

*released 2022/09/04*

* Added
  [`gently_title`](#gently_titles-apostrophesnone-double_quotesnone)
  and
  [`normalize_whitespace`](#normalize_whitespaces-separatorsNone-replacementNone)
  to the [`text`](#bigtext) module.
* Changed [`translate_filename_to_exfat`](#translate_filename_to_exfats)
  to handle translating `':'` in a special way.
  If the colon is followed by a space, then the colon is turned into `' -'`.
  This yields a more natural translation when colons are used in text, e.g.
  `'xXx: The Return Of Xander Cage'` is translated to `'xXx - The Return Of Xander Cage'`.
  If the colon is not followed by a space, turns the colon into `'-'`.
  This is good for tiresome modern gobbledygook like `'Re:code'`, which
  will now be translated to `'Re-code'`.
</dd></dl>

#### 0.5
<dl><dd>

*released 2022/06/12*

* Initial release.
</dd></dl><|MERGE_RESOLUTION|>--- conflicted
+++ resolved
@@ -5442,7 +5442,6 @@
 
 *not yet released*
 
-<<<<<<< HEAD
 * TODO: test new functionality
 
   * test lines( [ ('a', '\n'), ('b', '\n'), ('c', '') ])
@@ -5464,7 +5463,7 @@
   lines.  Now `lines_strip_indent` behaves like Python
   itself: a whitespace-only line behaves as if it has
   the same indent as the previous line.
-=======
+
 * Minor but free speedup for several functions in `big.text`,
   most importantly
   [`multisplit`.](#multisplits-separatorsnone--keepfalse-maxsplit-1-reversefalse-separatefalse-stripfalse)
@@ -5485,7 +5484,6 @@
   we used to reverse the results *three times!*  We now explicitly
   observe and manage the reverse state of the result and avoid
   needless reversing.
->>>>>>> 41c2911a
 
 * Slight performance upgrade for `StateMachine` observers.
   `StateMachine` always uses a copy of the observer
@@ -5502,7 +5500,7 @@
   race.  But this has always been true.  As with many libraries,
   the `StateMachine` API leaves locking up to you.)
 
-* The usual doc fixes, including a lot of touchups
+* The usual doc and test fixes, including a lot of touchups
   in `tests/test_text.py`.
 
 #### 0.11
